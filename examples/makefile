--- conflicted
+++ resolved
@@ -7,7 +7,6 @@
 MESH_DIR="../MeshFiles/unittest"
 
 StructuredMeshSimple : StructuredMeshSimple.o
-<<<<<<< HEAD
 	${MOAB_CXX} -o $@ $< ${MOAB_LIBS_LINK} 
 
 HelloMOAB : HelloMOAB.o
@@ -17,22 +16,7 @@
 	${MOAB_CXX} -o $@ $< ${MOAB_LIBS_LINK}
 
 HelloMoabPar: HelloMoabPar.o
-=======
->>>>>>> 08e4b209
 	${MOAB_CXX} -o $@ $< ${MOAB_LIBS_LINK} 
 	
 .cpp.o :
 	${MOAB_CXX} ${MOAB_CXXFLAGS} ${MOAB_INCLUDES} -DMESH_DIR=\"${MESH_DIR}\" -c $<
-
-<<<<<<< HEAD
-=======
-HelloMOAB : HelloMOAB.o
-	${MOAB_CXX} -o $@ $< ${MOAB_LIBS_LINK}
-
-ReduceExchangeTags : ReduceExchangeTags.o
-	${MOAB_CXX} -o $@ $< ${MOAB_LIBS_LINK}
-
-.cpp.o :
-	${MOAB_CXX} ${MOAB_CXXFLAGS} ${MOAB_INCLUDES} -DMESH_DIR=\"${MESH_DIR}\" -c $<
-
->>>>>>> 08e4b209
