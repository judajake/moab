/**
 * MOAB, a Mesh-Oriented datABase, is a software component for creating,
 * storing and accessing finite element mesh data.
 *
 * Copyright 2004 Sandia Corporation.  Under the terms of Contract
 * DE-AC04-94AL85000 with Sandia Coroporation, the U.S. Government
 * retains certain rights in this software.
 *
 * This library is free software; you can redistribute it and/or
 * modify it under the terms of the GNU Lesser General Public
 * License as published by the Free Software Foundation; either
 * version 2.1 of the License, or (at your option) any later version.
 *
 */

#ifdef WIN32
// turn off warnings that say they debugging identifier has been truncated
// this warning comes up when using some STL containers
#pragma warning(disable : 4786)
#endif

#define MOAB_MPE_LOG "moab.mpe"

#include <iostream>
#include <sstream>
#include <vector>
#include <string>
#include <algorithm>
#include "moab/Version.h"
#include "moab/Core.hpp"
#include "MeshSetSequence.hpp"
#include "ElementSequence.hpp"
#include "VertexSequence.hpp"
#include "assert.h"
#include "AEntityFactory.hpp"
#include "ReadUtil.hpp"
#include "WriteUtil.hpp"
#include "moab/CN.hpp"
#include "moab/HigherOrderFactory.hpp"
#include "SequenceManager.hpp"
#include "moab/Error.hpp"
#include "moab/ReaderWriterSet.hpp"
#include "moab/ReaderIface.hpp"
#include "moab/WriterIface.hpp"
#include "moab/ScdInterface.hpp"
#include "moab/SetIterator.hpp"

#include "BitTag.hpp"
#include "DenseTag.hpp"
#include "MeshTag.hpp"
#include "SparseTag.hpp"
#include "VarLenDenseTag.hpp"
#include "VarLenSparseTag.hpp"

#include <sys/stat.h>
#include <errno.h>
#include <string.h>

#ifdef USE_MPI
/* Leave ParallelComm.hpp before mpi.h or MPICH2 will fail
 * because its C++ headers do not like SEEK_* macros.
 */
#include "moab/ParallelComm.hpp"
#include "moab_mpi.h"
#include "ReadParallel.hpp"
#endif

#ifdef HDF5_FILE
#  ifdef HDF5_PARALLEL
#    include "WriteHDF5Parallel.hpp"
     typedef moab::WriteHDF5Parallel DefaultWriter;
#  else
#    include "WriteHDF5.hpp"
     typedef moab::WriteHDF5 DefaultWriter;
#  endif
#elif defined(NETCDF_FILE)
#  include "WriteNCDF.hpp"
   typedef moab::WriteNCDF DefaultWriter;
#else
#  include "WriteVtk.hpp"
   typedef moab::WriteVtk DefaultWriter;
#endif
#include "MBTagConventions.hpp"
#include "ExoIIUtil.hpp"
#include "EntitySequence.hpp"
#include "moab/FileOptions.hpp"
#ifdef LINUX
# include <dlfcn.h>
# include <dirent.h>
#endif


#ifdef XPCOM_MB
#include "nsMemory.h"
#endif

#ifdef USE_MPI
#include "moab_mpe.h"
#endif

// MOAB used to use a NULL handle list and a zero handle count
// to indicate that tag functions are to operate on the global/mesh
// value of the tag.  For the 3.0 release MOAB also accepted a handle
// with a value of 0 to indicate the same.  Now we want to drop the
// old NULL list method because a) it is one less special case that
// must be handled in the tag get/set paths and b) it aviods unexpected
// segfaults when applications requested tag data with an empty list
// of handles.
//
// Define this constant to revert to the old behavior, but also print
// a warning.
#define ALLOW_NULL_FOR_MESH_TAG
//
// Define this to print an error and abort() when a NULL handle list
// is passed.  This is intended as an interim solution to help catch
// spots in code that haven't been updated for the change.
#undef DISALLOW_EMPTY_HANDLE_LIST_FOR_TAGS
//
// The eventual goal is to define neither of the above, eliminating the
// check and allowing applications to safely request tag data for no
// entities.

static void warn_null_array_mesh_tag()
{
  std::cerr << "WARNING: Accepting empty array to indicate mesh tag" << std::endl; \
}

#ifdef ALLOW_NULL_FOR_MESH_TAG
# define CHECK_MESH_NULL \
  EntityHandle root = 0; \
  if (NULL == entity_handles && 0 == num_entities) { \
    entity_handles = &root; \
    num_entities = 1; \
    warn_null_array_mesh_tag(); \
  }
#elif defined(DISALLOW_EMPTY_HANDLE_LIST_FOR_TAGS)
# define CHECK_MESH_NULL \
  if (NULL == entity_handles) { \
    std::cerr << "ERROR: Deprecated NULL handle list at " __FILE__ ":" << __LINE__ << std::endl; \
    abort(); \
  }
#else
# define CHECK_MESH_NULL
#endif

namespace moab {

using namespace std;

static inline const MeshSet* get_mesh_set( const SequenceManager* sm,
                                    EntityHandle h )
{
  const EntitySequence* seq;
  if (MBENTITYSET != TYPE_FROM_HANDLE(h) || MB_SUCCESS != sm->find( h, seq ))
    return 0;
  return reinterpret_cast<const MeshSetSequence*>(seq)->get_set(h);
}

static inline MeshSet* get_mesh_set( SequenceManager* sm,
                                     EntityHandle h )
{
  EntitySequence* seq;
  if (MBENTITYSET != TYPE_FROM_HANDLE(h) || MB_SUCCESS != sm->find( h, seq ))
    return 0;
  return reinterpret_cast<MeshSetSequence*>(seq)->get_set(h);
}

//! Constructor
Core::Core()
{
#ifdef XPCOM_MB
  NS_INIT_ISUPPORTS();
#endif

  if (initialize() != MB_SUCCESS)
  {
    printf("Error initializing moab::Core\n");
    exit(1);
  }
}


//! Constructor
Core::Core( int , int  )
{
  std::cerr << "Using depricated construtor: Core::Core(rank,size)" << std::endl;

#ifdef XPCOM_MB
  NS_INIT_ISUPPORTS();
#endif

  if (initialize() != MB_SUCCESS)
  {
    printf("Error initializing moab::Core\n");
    exit(1);
  }
}

//! destructor
Core::~Core()
{
  if(mMBWriteUtil)
    delete mMBWriteUtil;
  if(mMBReadUtil)
    delete mMBReadUtil;
  if (scdInterface)
    delete scdInterface;

  mMBWriteUtil = NULL;
  mMBReadUtil = NULL;
  scdInterface = NULL;

  deinitialize();
}


ErrorCode Core::initialize()
{
#ifdef USE_MPI
  int flag;
  if (MPI_SUCCESS == MPI_Initialized(&flag)) {
    mpiFinalize = !flag;
    if (mpiFinalize) {
      char argv0[] = "MOAB";
      int one = 1;
      char* argv[] = { argv0, 0 };
      char** ptr = argv;
      MPI_Init( &one, &ptr );
    }
    writeMPELog = ! MPE_Initialized_logging();
    if (writeMPELog)
      (void)MPE_Init_log();
  }
#endif

  geometricDimension = 3;
  materialTag      = 0;
  neumannBCTag     = 0;
  dirichletBCTag   = 0;
  geomDimensionTag = 0;
  globalIdTag      = 0;

  sequenceManager = new SequenceManager;
  if (!sequenceManager)
    return MB_MEMORY_ALLOCATION_FAILED;

  aEntityFactory = new AEntityFactory(this);
  if (!aEntityFactory)
    return MB_MEMORY_ALLOCATION_FAILED;

  mError = new Error;

  mMBWriteUtil = NULL;
  mMBReadUtil = NULL;
  scdInterface = NULL;

    // Readers and writers try to get pointers to above utils.
    // Do this after pointers are initialized. (Pointers should
    // really be initialized in constructor to avoid this kind
    // of thing -- j.kraftcheck.)
  readerWriterSet = new ReaderWriterSet( this, mError );
  if (!readerWriterSet)
    return MB_MEMORY_ALLOCATION_FAILED;

  material_tag();
  neumannBC_tag();
  dirichletBC_tag();
  geom_dimension_tag();
  globalId_tag();

  return MB_SUCCESS;
}

EntityHandle Core::get_root_set()
{
  return 0;
}

void Core::deinitialize()
{

#ifdef USE_MPI
  std::vector<ParallelComm*> pc_list;
  ParallelComm::get_all_pcomm(this, pc_list);
  for (std::vector<ParallelComm*>::iterator vit = pc_list.begin();
       vit != pc_list.end(); vit++)
    delete *vit;
#endif

  if (aEntityFactory)
    delete aEntityFactory;

  aEntityFactory = 0;

  while (!tagList.empty())
    tag_delete( tagList.front() );

  if (sequenceManager)
    delete sequenceManager;

  sequenceManager = 0;

  delete readerWriterSet;
  readerWriterSet = 0;

  if(mError)
    delete mError;
  mError = 0;

#ifdef USE_MPI
  if (writeMPELog) {
    const char* default_log = MOAB_MPE_LOG;
    const char* logfile = getenv("MPE_LOG_FILE");
    if (!logfile)
      logfile = default_log;
    MPE_Finish_log( logfile );
  }
  if (mpiFinalize)
    MPI_Finalize();
#endif
}

ErrorCode Core::query_interface_type( const std::type_info& type, void*& ptr )
{
  if (type == typeid(ReadUtilIface)) {
    if (!mMBReadUtil)
      mMBReadUtil = new ReadUtil( this, mError );
    ptr = static_cast<ReadUtilIface*>(mMBReadUtil);
  }
  else if (type == typeid(WriteUtilIface)) {
    if(!mMBWriteUtil)
      mMBWriteUtil = new WriteUtil(this, mError);
    ptr = static_cast<WriteUtilIface*>(mMBWriteUtil);
  }
  else if (type == typeid(ReaderWriterSet)) {
    ptr = reader_writer_set();
  }
  else if (type == typeid(Error)) {
    ptr = mError;
  }
  else if (type == typeid(ExoIIInterface)) {
    ptr = static_cast<ExoIIInterface*>(new ExoIIUtil(this));
  }
  else if (type == typeid(ScdInterface)) {
    if(!scdInterface)
      scdInterface = new ScdInterface(this);
    ptr = scdInterface;
  }
  else {
    ptr = 0;
    return MB_FAILURE;
  }
  return MB_SUCCESS;
}


ErrorCode Core::release_interface_type(const std::type_info& type, void* iface)
{
  if (type == typeid(ExoIIInterface))
    delete static_cast<ExoIIInterface*>(iface);
  else if (type != typeid(ReadUtilIface) &&
           type != typeid(WriteUtilIface) &&
           type != typeid(ReaderWriterSet) &&
           type != typeid(Error) &&
           type != typeid(ScdInterface))
    return MB_FAILURE;

  return MB_SUCCESS;
}

#ifdef XPCOM_MB
// provides basic implementation of nsISupports methods
NS_IMPL_ISUPPORTS1_CI(Core, Interface);
#endif

int Core::QueryInterface(const MBuuid& uuid, UnknownInterface** iface)
{
  *iface = 0;
  if(uuid == IDD_MBUnknown)
    *iface = this;
  if(uuid == IDD_MBCore)
    *iface = this;
  else
    return 0;
  return 1;
}

float Core::impl_version( std::string *version_string )
{
  if (version_string)
    *version_string = MB_VERSION_STRING;

  return MB_VERSION_MAJOR + MB_VERSION_MINOR / 100.0f;
}

//! get the type from a handle, returns type
EntityType Core::type_from_handle(const EntityHandle handle) const
{
  if (!handle) // root set
    return MBENTITYSET;
  else
    return TYPE_FROM_HANDLE(handle);
}

//! get the id from a handle, returns id
EntityID Core::id_from_handle(const EntityHandle handle) const
{
  return ID_FROM_HANDLE(handle);
}

//! get a handle from an id and type
ErrorCode Core::handle_from_id( const EntityType type,
                                    const EntityID id,
                                    EntityHandle& handle) const
{
  int err;
  handle = CREATE_HANDLE(type, id, err);

    //check to see if handle exists
  const EntitySequence *dummy_seq = 0;
  ErrorCode error_code = sequence_manager()->find(handle, dummy_seq);
  return error_code;
}

int Core::dimension_from_handle(const EntityHandle handle) const
{
  if (!handle) // root set
    return 4;
  else
    return CN::Dimension(TYPE_FROM_HANDLE(handle));
}

//! load mesh from data in file
//! NOTE: if there is mesh already present, the new mesh will be added
ErrorCode  Core::load_mesh( const char *file_name,
                                const int* block_id_list,
                                const int num_blocks )
{
  const char* name = block_id_list ? MATERIAL_SET_TAG_NAME : 0;
  return load_file( file_name, 0, 0, name, block_id_list, num_blocks );
}

ErrorCode Core::load_file( const char* file_name,
                               const EntityHandle* file_set,
                               const char* options,
                               const char* set_tag_name,
                               const int* set_tag_vals,
                               int num_set_tag_vals )
{
  FileOptions opts(options);
  ErrorCode rval;
  ReaderIface::IDTag t = { set_tag_name, set_tag_vals, num_set_tag_vals };
  ReaderIface::SubsetList sl = { &t, 1, 0, 0 };

  assert(!file_set || (*file_set && is_valid(*file_set)));
  if (file_set && !*file_set) {
    mError->set_last_error( "Non-NULL file set pointer should point to non-NULL set.\n" );
    return MB_FAILURE;
  }

    // if reading in parallel, call a different reader
  std::string parallel_opt;
  rval = opts.get_option( "PARALLEL", parallel_opt);
  if (MB_SUCCESS == rval) {
#ifdef USE_MPI
    ParallelComm* pcomm = 0;
    int pcomm_id;
    rval = opts.get_int_option( "PARALLEL_COMM", pcomm_id );
    if (MB_ENTITY_NOT_FOUND == rval)
      rval = opts.get_int_option( "PCOMM", pcomm_id );
    if (rval == MB_SUCCESS) {
      pcomm = ParallelComm::get_pcomm( this, pcomm_id );
      if (!pcomm)
        return MB_ENTITY_NOT_FOUND;
    }
    else if (rval != MB_ENTITY_NOT_FOUND)
      return rval;
    if (set_tag_name && num_set_tag_vals)
      rval = ReadParallel(this,pcomm).load_file( file_name, file_set, opts, &sl );
    else
      rval = ReadParallel(this,pcomm).load_file( file_name, file_set, opts );
#else
    mError->set_last_error( "PARALLEL option not valid, this instance"
                            " compiled for serial execution.\n" );
    return MB_NOT_IMPLEMENTED;
#endif
  }
  else {
    if (set_tag_name && num_set_tag_vals)
      rval = serial_load_file( file_name, file_set, opts, &sl );
    else
      rval = serial_load_file( file_name, file_set, opts );
  }

  if (MB_SUCCESS == rval && !opts.all_seen()) {
    std::string bad_opt;
    if (MB_SUCCESS == opts.get_unseen_option( bad_opt ))
      mError->set_last_error( "Unrecognized option: \"%s\"", bad_opt.c_str() );
    else
      mError->set_last_error( "Unrecognized option." );
    rval = MB_UNHANDLED_OPTION;
  }

  return rval;
}

void Core::clean_up_failed_read( const Range& initial_ents,
                                   std::vector<Tag> initial_tags )
{
  Range new_ents;
  get_entities_by_handle( 0, new_ents );
  new_ents = subtract( new_ents, initial_ents );
  delete_entities( new_ents );

  std::vector<Tag> all_tags, new_tags;
  tag_get_tags( all_tags );
  std::sort( initial_tags.begin(), initial_tags.end() );
  std::sort( all_tags.begin(), all_tags.end() );
  std::set_difference( all_tags.begin(), all_tags.end(),
                       initial_tags.begin(), initial_tags.end(),
                       std::back_inserter( new_tags ) );
  while (!new_tags.empty()) {
    tag_delete( new_tags.back() );
    new_tags.pop_back();
  }
}

ErrorCode Core::serial_load_file( const char* file_name,
                                  const EntityHandle* file_set,
                                  const FileOptions& opts,
                                  const ReaderIface::SubsetList* subsets,
                                  const Tag* id_tag  )
{
  int status;
#if defined(WIN32) || defined(WIN64) || defined(MSC_VER)
  struct _stat stat_data;
  status = _stat(file_name, &stat_data);
#else
  struct stat stat_data;
  status = stat(file_name, &stat_data);
#endif
  if (status) {
    mError->set_last_error( "%s: %s", file_name, strerror(errno) );
    return MB_FILE_DOES_NOT_EXIST;
  }
#if defined(WIN32) || defined(WIN64) || defined(MSC_VER)
  else if (_S_IFDIR(stat_data.st_mode)) {
#else
  else if (S_ISDIR(stat_data.st_mode)) {
#endif
    mError->set_last_error( "%s: Cannot read directory/folder.", file_name );
    return MB_FILE_DOES_NOT_EXIST;
  }

  ErrorCode rval = MB_FAILURE;
  const ReaderWriterSet* set = reader_writer_set();


  Range initial_ents;
  rval = get_entities_by_handle( 0, initial_ents );
  if (MB_SUCCESS != rval)
    return rval;

  std::vector<Tag> initial_tags;
  rval = tag_get_tags( initial_tags );
  if (MB_SUCCESS != rval)
    return rval;

    // otherwise try using the file extension to select a reader
  std::string ext = set->extension_from_filename( file_name );

    // Try all the readers
  ReaderWriterSet::iterator iter;
  rval = MB_FAILURE;
  bool tried_one = false;
  for (iter = set->begin(); iter != set->end(); ++iter)
  {
    if (!iter->reads_extension(ext.c_str())) continue;

    ReaderIface *reader = iter->make_reader( this );
    if (NULL != reader)
    {
      tried_one = true;
      rval = reader->load_file( file_name, file_set, opts, subsets, id_tag );
      delete reader;
      if (MB_SUCCESS == rval)
        break;
      clean_up_failed_read( initial_ents, initial_tags );
    }
  }

  if (MB_SUCCESS != rval && !tried_one) {
      // didn't recognize the extension; try all of them now
    for (iter = set->begin(); iter != set->end(); ++iter)
    {
      ReaderIface *reader = iter->make_reader( this );
      if (!reader) continue;
      rval = reader->load_file( file_name, file_set, opts, subsets, id_tag );
      delete reader;
      if (MB_SUCCESS == rval) break;
      else clean_up_failed_read(initial_ents, initial_tags);
    }
  }

  if (MB_SUCCESS != rval) {
    clean_up_failed_read( initial_ents, initial_tags );
  }
  else if (file_set) {
    Range new_ents;
    get_entities_by_handle( 0, new_ents );
    new_ents = subtract( new_ents, initial_ents );

    // Check if gather set exists
    EntityHandle gather_set;
    rval = mMBReadUtil->get_gather_set(gather_set);
    if (MB_SUCCESS == rval) {
      // Exclude gather set itself
      new_ents.erase(gather_set);

      // Exclude gather set entities
      Range gather_ents;
      rval = get_entities_by_handle(gather_set, gather_ents);
      if (MB_SUCCESS == rval)
        new_ents = subtract(new_ents, gather_ents);
    }

    rval = add_entities( *file_set, new_ents );
  }

  return rval;
}

ErrorCode Core::serial_read_tag( const char* file_name,
                                 const char* tag_name,
                                 const FileOptions& opts,
                                 std::vector<int>& vals,
                                 const ReaderIface::SubsetList* subsets )
{
  ErrorCode rval = MB_FAILURE;
  const ReaderWriterSet* set = reader_writer_set();

    // otherwise try using the file extension to select a reader
  ReaderIface* reader = set->get_file_extension_reader( file_name );
  if (reader)
  {
    rval = reader->read_tag_values( file_name, tag_name, opts, vals, subsets );
    delete reader;
  }
  else
  {
      // Try all the readers
    ReaderWriterSet::iterator iter;
    for (iter = set->begin(); iter != set->end(); ++iter)
    {
      reader = iter->make_reader( this );
      if (NULL != reader)
      {
        rval = reader->read_tag_values( file_name, tag_name, opts, vals, subsets );
        delete reader;
        if (MB_SUCCESS == rval)
          break;
      }
    }
  }

  return rval;
}

ErrorCode  Core::write_mesh(const char *file_name,
                                  const EntityHandle *output_list,
                                  const int num_sets)
{
  return write_file( file_name, 0, 0, output_list, num_sets );
}

ErrorCode Core::write_file( const char* file_name,
                                const char* file_type,
                                const char* options,
                                const EntityHandle* output_sets,
                                int num_output_sets,
                                const Tag* tag_list,
                                int num_tags )
{
  Range range;
  std::copy( output_sets, output_sets+num_output_sets, range_inserter(range) );
  return write_file( file_name, file_type, options, range, tag_list, num_tags );
}

ErrorCode Core::write_file( const char* file_name,
                                const char* file_type,
                                const char* options_string,
                                const Range& output_sets,
                                const Tag* tag_list,
                                int num_tags )
{
    // convert range to vector
  std::vector<EntityHandle> list( output_sets.size() );
  std::copy( output_sets.begin(), output_sets.end(), list.begin() );

    // parse some options
  FileOptions opts( options_string );
  ErrorCode rval;

  rval = opts.get_null_option( "CREATE" );
  if (rval == MB_TYPE_OUT_OF_RANGE) {
    mError->set_last_error( "Unexpected value for CREATE option\n" );
    return MB_FAILURE;
  }
  bool overwrite = (rval == MB_ENTITY_NOT_FOUND);

    // Get the file writer
  std::string ext = ReaderWriterSet::extension_from_filename( file_name );
  std::vector<std::string> qa_records;
  const EntityHandle* list_ptr = list.empty() ? (EntityHandle*)0 : &list[0];

  rval = MB_TYPE_OUT_OF_RANGE;

  for (ReaderWriterSet::iterator i = reader_writer_set()->begin();
       i != reader_writer_set()->end(); i++) {

    if ((file_type && !i->name().compare(file_type)) ||
        i->writes_extension(ext.c_str())) {

      WriterIface *writer = i->make_writer(this);

    // write the file
      rval = writer->write_file(file_name, overwrite, opts, list_ptr, list.size(), qa_records,
                                tag_list, num_tags );
      if (rval != MB_SUCCESS)
        mError->set_last_error( "Writer for file type \"%s\" was unsuccessful", file_type);
      delete writer;
    }
  }

  if (file_type && rval == MB_TYPE_OUT_OF_RANGE)
    mError->set_last_error( "Unrecognized file type \"%s\"", file_type);

  else if (MB_SUCCESS != rval) {
    DefaultWriter writer(this);
    rval = writer.write_file(file_name, overwrite, opts, list_ptr, list.size(), qa_records,
                             tag_list, num_tags );
  }

  if (MB_SUCCESS == rval && !opts.all_seen()) {
    std::string bad_opt;
    if (MB_SUCCESS == opts.get_unseen_option( bad_opt ))
      mError->set_last_error( "Unrecognized option: \"%s\"", bad_opt.c_str() );
    else
      mError->set_last_error( "Unrecognized option." );
    rval = MB_UNHANDLED_OPTION;
  }

  return rval;
}



//! deletes all mesh entities from this datastore
ErrorCode Core::delete_mesh()
{

  ErrorCode result = MB_SUCCESS;

    // perform all deinitialization procedures to clean up
  if (aEntityFactory)
    delete aEntityFactory;
  aEntityFactory = new AEntityFactory(this);

  for (std::list<TagInfo*>::iterator i = tagList.begin(); i != tagList.end(); ++i) {
    ErrorCode tmp = (*i)->release_all_data( sequenceManager, mError, false );
    if (MB_SUCCESS != tmp)
      result = tmp;
  }

  sequenceManager->clear();

  return result;
}

  //! get overall geometric dimension
ErrorCode Core::get_dimension(int &dim) const
{
  dim = geometricDimension;
  return MB_SUCCESS;
}

  //! set overall geometric dimension
  /** Returns error if setting to 3 dimensions, mesh has been created, and
   *  there are only 2 dimensions on that mesh
   */
ErrorCode Core::set_dimension(const int dim)
{
    // check to see if current dimension is smaller
  if (geometricDimension < dim)
  {
      // need to check the number of entities
    int num;
    /*ErrorCode result = */ get_number_entities_by_dimension(0, geometricDimension, num);

      // test written to be more readable but possibly less efficient
      //if (MB_SUCCESS != result) return MB_FAILURE;
      //else if (0 != num && dim == 2 && ycoordTag == 0) return MB_FAILURE;
      //else if (0 != num && dim == 3 && (ycoordTag == 0 || zcoordTag == 0)) return MB_FAILURE;
      //TODO -- replace this with not using xcoordTag, etc...
  }

    // if we got here, it's ok to set dimension
  geometricDimension = dim;
  return MB_SUCCESS;
}

  //! get blocked vertex coordinates for all vertices
  /** Blocked = all x, then all y, etc.
   */
ErrorCode Core::get_vertex_coordinates(std::vector<double> &coords) const
{
    // INEFFICIENT implementation for now, until we get blocked tag access
  Range vertices;
  ErrorCode result = get_entities_by_type(0, MBVERTEX, vertices);
  if (MB_SUCCESS != result) return result;

    // the least we can do is resize the vector and only go through the
    // vertex list once
  int num_verts = vertices.size();
  int vec_pos = 0;
  double xyz[3];
  coords.resize(geometricDimension*num_verts);
  for (Range::iterator it = vertices.begin(); it != vertices.end(); it++)
  {
    result = get_coords(&(*it), 1, xyz);
    if (MB_SUCCESS != result) return result;

    coords[vec_pos] = xyz[0];
    coords[num_verts+vec_pos] = xyz[1];
    coords[2*num_verts+vec_pos] = xyz[2];

    vec_pos++;
  }

  return result;
}

ErrorCode Core::coords_iterate(Range::const_iterator iter,
                               Range::const_iterator end,
                               double*& xcoords_ptr,
                               double*& ycoords_ptr,
                               double*& zcoords_ptr,
                               int& count)
{
  EntitySequence *seq;
  ErrorCode rval = sequence_manager()->find(*iter, seq);
  if (MB_SUCCESS != rval) {
    mError->set_last_error("Couldn't find sequence for start handle.");
    xcoords_ptr = ycoords_ptr = zcoords_ptr = NULL;
    return rval;
  }
  VertexSequence *vseq = dynamic_cast<VertexSequence*>(seq);
  if (!vseq) {
    mError->set_last_error("Couldn't find sequence for start handle.");
    return MB_ENTITY_NOT_FOUND;
  }

  unsigned int offset = *iter - vseq->data()->start_handle();
  xcoords_ptr = reinterpret_cast<double*>(vseq->data()->get_sequence_data(0)) + offset;
  ycoords_ptr = reinterpret_cast<double*>(vseq->data()->get_sequence_data(1)) + offset;
  zcoords_ptr = reinterpret_cast<double*>(vseq->data()->get_sequence_data(2)) + offset;

  EntityHandle real_end = *(iter.end_of_block());
  if (*end) real_end = std::min(real_end, *end);
  count = real_end - *iter + 1;

  return MB_SUCCESS;
}

ErrorCode  Core::get_coords(const Range& entities, double *coords) const
{
  const TypeSequenceManager& vert_data = sequence_manager()->entity_map( MBVERTEX );
  TypeSequenceManager::const_iterator seq_iter;

  Range::const_pair_iterator i = entities.const_pair_begin();
  EntityHandle first = i->first;
  while (i != entities.const_pair_end() && TYPE_FROM_HANDLE(i->first) == MBVERTEX) {

    seq_iter = vert_data.lower_bound( first );
    if (seq_iter == vert_data.end() || first < (*seq_iter)->start_handle())
      return MB_ENTITY_NOT_FOUND;
    const VertexSequence* vseq = reinterpret_cast<const VertexSequence*>(*seq_iter);

    EntityID offset = first - vseq->start_handle();
    EntityID count;
    if (i->second <= vseq->end_handle()) {
      count = i->second - first + 1;
      ++i;
      if (i != entities.const_pair_end())
        first = i->first;
    }
    else {
      count = vseq->end_handle() - first + 1;
      first = vseq->end_handle()+1;
    }

    double const *x, *y, *z;
    ErrorCode rval = vseq->get_coordinate_arrays( x, y, z );
    if (MB_SUCCESS != rval)
      return rval;
    x += offset;
    y += offset;
    z += offset;
    for (EntityID j = 0; j < count; ++j) {
      coords[3*j] = x[j];
      coords[3*j+1] = y[j];
      coords[3*j+2] = z[j];
    }
    coords=&coords[ 3*count ];
  }

    // for non-vertices...
  ErrorCode rval = MB_SUCCESS;
  for (Range::const_iterator rit(&(*i), i->first); rit != entities.end(); rit++) {
    rval = get_coords(&(*rit), 1, coords);
    if (MB_SUCCESS != rval) return rval;
    coords += 3;
  }

  return rval;
}

/**\author Jason Kraftcheck <kraftche@cae.wisc.edu> - 2007-5-15 */
ErrorCode Core::get_coords( const Range& entities,
                                double *x_coords,
                                double *y_coords,
                                double *z_coords ) const
{
  const TypeSequenceManager& vert_data = sequence_manager()->entity_map( MBVERTEX );
  TypeSequenceManager::const_iterator seq_iter;

  Range::const_pair_iterator i = entities.const_pair_begin();
  EntityHandle first = i->first;
  while (i != entities.const_pair_end() && TYPE_FROM_HANDLE(i->first) == MBVERTEX) {

    seq_iter = vert_data.lower_bound( first );
    if (seq_iter == vert_data.end() || first < (*seq_iter)->start_handle())
      return MB_ENTITY_NOT_FOUND;
    const VertexSequence* vseq = reinterpret_cast<const VertexSequence*>(*seq_iter);

    EntityID offset = first - vseq->start_handle();
    EntityID count;
    if (i->second <= vseq->end_handle()) {
      count = i->second - first + 1;
      ++i;
      if (i != entities.const_pair_end())
        first = i->first;
    }
    else {
      count = vseq->end_handle() - first + 1;
      first = vseq->end_handle()+1;
    }

    double const *x, *y, *z;
    ErrorCode rval = vseq->get_coordinate_arrays( x, y, z );
    if (MB_SUCCESS != rval)
      return rval;
    if (x_coords) {
      memcpy( x_coords, x + offset, count * sizeof(double ) );
      x_coords += count;
    }
    if (y_coords) {
      memcpy( y_coords, y + offset, count * sizeof(double ) );
      y_coords += count;
    }
    if (z_coords) {
      memcpy( z_coords, z + offset, count * sizeof(double ) );
      z_coords += count;
    }
  }

    // for non-vertices...
  ErrorCode rval = MB_SUCCESS;
  double xyz[3];
  for (Range::const_iterator rit(&(*i), i->first); rit != entities.end(); rit++) {
    rval = get_coords(&(*rit), 1, xyz);
    if (MB_SUCCESS != rval) return rval;
    *x_coords++ = xyz[0];
    *y_coords++ = xyz[1];
    *z_coords++ = xyz[2];
  }

  return rval;
}

ErrorCode  Core::get_coords(const EntityHandle* entities,
                                  const int num_entities,
                                  double *coords) const
{
  const EntitySequence* seq = NULL;
  const VertexSequence* vseq = NULL;
  const EntityHandle* const end = entities + num_entities;
  const EntityHandle* iter = entities;
  ErrorCode status = MB_SUCCESS;

  while (iter != end) {
    if (TYPE_FROM_HANDLE(*iter) == MBVERTEX) {
      if (!seq) {
        seq = sequence_manager()->get_last_accessed_sequence( MBVERTEX );
        vseq = static_cast<const VertexSequence*>(seq);
      }
      if (!vseq) return MB_ENTITY_NOT_FOUND;
      else if (vseq->start_handle() > *iter || vseq->end_handle() < *iter) {
        if (MB_SUCCESS != sequence_manager()->find(*iter, seq))
          return MB_ENTITY_NOT_FOUND;
        vseq = static_cast<const VertexSequence*>(seq);
      }
      vseq->get_coordinates( *iter, coords );
    }
    else {
      static std::vector<EntityHandle> dum_conn(CN::MAX_NODES_PER_ELEMENT);
      static std::vector<double> dum_pos(3*CN::MAX_NODES_PER_ELEMENT);
      static const EntityHandle *conn;
      static int num_conn;
      status = get_connectivity(*iter, conn, num_conn, false, &dum_conn);
      if (MB_SUCCESS != status) return status;
      status = get_coords(conn, num_conn, &dum_pos[0]);
      if (MB_SUCCESS != status) return status;
      coords[0] = coords[1] = coords[2] = 0.0;
      for (int i = 0; i < num_conn; i++) {
        coords[0] += dum_pos[3*i];
        coords[1] += dum_pos[3*i+1];
        coords[2] += dum_pos[3*i+2];
      }
      coords[0] /= num_conn;
      coords[1] /= num_conn;
      coords[2] /= num_conn;
    }
    coords += 3;
    ++iter;
  }

  return status;
}


ErrorCode  Core::get_coords(const EntityHandle entity_handle,
                                  const double *& x, const double *& y, const double *& z) const
{
  ErrorCode status = MB_TYPE_OUT_OF_RANGE;

  if ( TYPE_FROM_HANDLE(entity_handle) == MBVERTEX )
  {
    const EntitySequence* seq = 0;
    status = sequence_manager()->find(entity_handle, seq);

    if (seq == 0 || status != MB_SUCCESS)
      return MB_ENTITY_NOT_FOUND;

    status = static_cast<const VertexSequence*>(seq)->get_coordinates_ref(entity_handle,
                                                                          x, y, z);

  }

  return status;
}

//! set the coordinate information for this handle if it is of type Vertex
//! otherwise, return an error
ErrorCode  Core::set_coords( const EntityHandle *entity_handles,
                                 const int num_entities,
                                 const double *coords)
{

  ErrorCode status = MB_SUCCESS;

  int i, j = 0;

  for (i = 0; i < num_entities; i++) {
    if ( TYPE_FROM_HANDLE(entity_handles[i]) == MBVERTEX )
    {
      EntitySequence* seq = 0;
      status = sequence_manager()->find(entity_handles[i], seq);

      if (seq != 0 && status == MB_SUCCESS) {
        status = static_cast<VertexSequence*>(seq)->set_coordinates(entity_handles[i], coords[j], coords[j+1], coords[j+2]);
        j += 3;
      }
    }
    else if (status == MB_SUCCESS)
      status = MB_TYPE_OUT_OF_RANGE;
  }

  return status;

}

//! set the coordinate information for this handle if it is of type Vertex
//! otherwise, return an error
ErrorCode  Core::set_coords(Range entity_handles, const double *coords)
{

  ErrorCode status = MB_SUCCESS;

  int j = 0;

  for (Range::iterator rit = entity_handles.begin(); rit != entity_handles.end(); rit++) {
    if ( TYPE_FROM_HANDLE(*rit) == MBVERTEX )
    {
      EntitySequence* seq = 0;
      status = sequence_manager()->find(*rit, seq);

      if (seq != 0 && status == MB_SUCCESS) {
        status = static_cast<VertexSequence*>(seq)->set_coordinates(*rit, coords[j], coords[j+1], coords[j+2]);
        j += 3;
      }
    }
    else if (status == MB_SUCCESS)
      status = MB_TYPE_OUT_OF_RANGE;
  }

  return status;

}

  //! get global connectivity array for specified entity type
  /**  Assumes just vertices, no higher order nodes
   */
ErrorCode Core::get_connectivity_by_type(const EntityType type,
                                               std::vector<EntityHandle> &connect) const
{
    // inefficient implementation until we get blocked tag access

    // get the range of entities of this type
  Range this_range;
  ErrorCode result = get_entities_by_type(0, type, this_range);

  int num_ents = this_range.size();
  connect.reserve(num_ents*CN::VerticesPerEntity(type));

    // now loop over these entities, getting connectivity for each
  for (Range::iterator this_it = this_range.begin();
       this_it != this_range.end();
       this_it++)
  {
    const EntityHandle *connect_vec;
    result = get_connectivity(*this_it, connect_vec, num_ents, true);
    if (MB_SUCCESS != result)
      return result;
    connect.insert(connect.end(), &connect_vec[0], &connect_vec[num_ents]);
  }

  return MB_SUCCESS;
}


//! get the connectivity for element /handles.  For non-element handles, return an error
ErrorCode  Core::get_connectivity(const EntityHandle *entity_handles,
                                      const int num_handles,
                                      Range &connectivity,
                                      bool corners_only) const
{
  std::vector<EntityHandle> tmp_connect;
  ErrorCode result = get_connectivity(entity_handles, num_handles, tmp_connect,
                                        corners_only);
  if (MB_SUCCESS != result) return result;

  std::sort( tmp_connect.begin(), tmp_connect.end() );
  std::copy(tmp_connect.rbegin(), tmp_connect.rend(), range_inserter(connectivity));
  return result;
}

//! get the connectivity for element /handles.  For non-element handles, return an error
ErrorCode  Core::get_connectivity(const EntityHandle *entity_handles,
                                  const int num_handles,
                                  std::vector<EntityHandle> &connectivity,
                                  bool corners_only,
                                  std::vector<int> *offsets) const
{
  connectivity.clear(); // this seems wrong as compared to other API functions,
                        // but changing it breaks lost of code, so I'm leaving
                        // it in.  - j.kraftcheck 2009-11-06

  ErrorCode rval;
  std::vector<EntityHandle> tmp_storage; // used only for structured mesh
  const EntityHandle* conn;
  int len;
  if (offsets) offsets->push_back(0);
  for (int i = 0; i < num_handles; ++i) {
    rval = get_connectivity( entity_handles[i], conn, len, corners_only, &tmp_storage );
    if (MB_SUCCESS != rval)
      return rval;
    connectivity.insert( connectivity.end(), conn, conn + len );
    if (offsets) offsets->push_back(connectivity.size());
  }
  return MB_SUCCESS;
}

//! get the connectivity for element handles.  For non-element handles, return an error
ErrorCode Core::get_connectivity(const EntityHandle entity_handle,
                                     const EntityHandle*& connectivity,
                                     int& number_nodes,
                                     bool corners_only,
                                     std::vector<EntityHandle>* storage) const
{
  ErrorCode status;

    // Make sure the entity should have a connectivity.
  EntityType type = TYPE_FROM_HANDLE(entity_handle);

    // WARNING: This is very dependent on the ordering of the EntityType enum
  if(type < MBVERTEX || type >= MBENTITYSET)
    return MB_TYPE_OUT_OF_RANGE;

  else if (type == MBVERTEX) {
    return MB_FAILURE;
  }

  const EntitySequence* seq = 0;

    // We know that connectivity is stored in an EntitySequence so jump straight
    // to the entity sequence
  status = sequence_manager()->find(entity_handle, seq);
  if (seq == 0 || status != MB_SUCCESS)
    return MB_ENTITY_NOT_FOUND;

  return static_cast<const ElementSequence*>(seq)->get_connectivity(entity_handle,
                                                              connectivity,
                                                              number_nodes,
                                                              corners_only,
                                                              storage);
}

//! set the connectivity for element handles.  For non-element handles, return an error
ErrorCode  Core::set_connectivity(const EntityHandle entity_handle,
                                      EntityHandle *connect,
                                      const int num_connect)
{
  ErrorCode status = MB_FAILURE;

    // Make sure the entity should have a connectivity.
    // WARNING: This is very dependent on the ordering of the EntityType enum
  EntityType type = TYPE_FROM_HANDLE(entity_handle);

  EntitySequence* seq = 0;

  if (type < MBVERTEX || type > MBENTITYSET)
    return MB_TYPE_OUT_OF_RANGE;

  status = sequence_manager()->find(entity_handle, seq);
  if (seq == 0 || status != MB_SUCCESS)
    return (status != MB_SUCCESS ? status : MB_ENTITY_NOT_FOUND);

  const EntityHandle* old_conn;
  int len;
  status = static_cast<ElementSequence*>(seq)->get_connectivity(entity_handle, old_conn, len);
  if (status != MB_SUCCESS) return status;

  aEntityFactory->notify_change_connectivity(
    entity_handle, old_conn, connect, num_connect);

  status = static_cast<ElementSequence*>(seq)->set_connectivity(entity_handle,
                                                                connect, num_connect);
  if (status != MB_SUCCESS)
    aEntityFactory->notify_change_connectivity(
      entity_handle, connect, old_conn, num_connect);

  return status;
}


template <typename ITER> static inline
ErrorCode get_adjacencies_union( Core* gMB,
                                   ITER begin, ITER end,
                                   int to_dimension,
                                   bool create_if_missing,
                                   Range& adj_entities )
{
  const size_t DEFAULT_MAX_BLOCKS_SIZE = 4000;
  const size_t MAX_OUTER_ITERATIONS = 100;

  std::vector<EntityHandle> temp_vec, storage;
  std::vector<EntityHandle>::const_iterator ti;
  ErrorCode result = MB_SUCCESS, tmp_result;
  ITER i = begin;
  Range::iterator ins;
  const EntityHandle* conn;
  int conn_len;

    // Just copy any vertices from the input range into the output
  size_t remaining = end - begin;
  assert(begin + remaining == end);

    // How many entities to work with at once? 2000 or so shouldn't require
    // too much memory, but don't iterate in outer loop more than a
    // 1000 times (make it bigger if many input entiites.)
  const size_t block_size = std::max( DEFAULT_MAX_BLOCKS_SIZE, remaining/MAX_OUTER_ITERATIONS );
  while (remaining > 0) {
    const size_t count = remaining > block_size ? block_size : remaining;
    remaining -= count;
    temp_vec.clear();
    for (size_t j = 0; j < count; ++i, ++j) {
      if (CN::Dimension(TYPE_FROM_HANDLE(*i)) == to_dimension) {
        temp_vec.push_back(*i);
      }
      else if (to_dimension == 0 && TYPE_FROM_HANDLE(*i) != MBPOLYHEDRON) {
        tmp_result = gMB->get_connectivity( *i, conn, conn_len, false, &storage );
        if (MB_SUCCESS != tmp_result) {
          result = tmp_result;
          continue;
        }
        temp_vec.insert( temp_vec.end(), conn, conn + conn_len );
      }
      else {
        tmp_result = gMB->a_entity_factory()->get_adjacencies( *i, to_dimension,
                                                   create_if_missing, temp_vec);
        if (MB_SUCCESS != tmp_result) {
          result = tmp_result;
          continue;
        }
      }
    }

    std::sort( temp_vec.begin(), temp_vec.end() );
    ins = adj_entities.begin();
    ti = temp_vec.begin();
    while (ti != temp_vec.end()) {
      EntityHandle first = *ti;
      EntityHandle second = *ti;
      for (++ti; ti != temp_vec.end() && (*ti - second <= 1); ++ti)
        second = *ti;
      ins = adj_entities.insert( ins, first, second );
    }
  }
  return result;
}

template <typename ITER> static inline
ErrorCode get_adjacencies_intersection( Core* mb,
                             ITER begin, ITER end,
                             const int to_dimension,
                             const bool create_if_missing,
                             std::vector<EntityHandle>& adj_entities )
{
  const size_t SORT_THRESHOLD = 200;
  std::vector<EntityHandle> temp_vec;
  std::vector<EntityHandle>::iterator adj_it, w_it;
  ErrorCode result = MB_SUCCESS;

  if (begin == end) {
    adj_entities.clear(); // intersection
    return MB_SUCCESS;
  }

    // First iteration is a special case if input list is empty.
    // Rather than returning nothing (intersecting with empty
    // input list), we begin with the adjacencies for the first entity.
  if (adj_entities.empty()) {
    EntityType type = TYPE_FROM_HANDLE(*begin);
    if (to_dimension == CN::Dimension(type))
      adj_entities.push_back(*begin);
    else if(to_dimension == 0 && type != MBPOLYHEDRON)
      result = mb->get_connectivity(&(*begin), 1, adj_entities);
    else
      result = mb->a_entity_factory()->get_adjacencies(*begin, to_dimension,
                                                   create_if_missing, adj_entities);
    if (MB_SUCCESS != result)
      return result;
    ++begin;
  }

  for (ITER from_it = begin; from_it != end; from_it++)
  {
      // running results kept in adj_entities; clear temp_vec, which is working space
    temp_vec.clear();

      // get the next set of adjacencies
    EntityType type = TYPE_FROM_HANDLE(*from_it);
    if (to_dimension == CN::Dimension(type))
      temp_vec.push_back(*from_it);
    else if(to_dimension == 0 && type != MBPOLYHEDRON)
      result = mb->get_connectivity(&(*from_it), 1, temp_vec);
    else
      result = mb->a_entity_factory()->get_adjacencies(*from_it, to_dimension,
                                                   create_if_missing, temp_vec);
    if (MB_SUCCESS != result)
      return result;

      // otherwise intersect with the current set of results
    w_it = adj_it = adj_entities.begin();
    if (temp_vec.size()*adj_entities.size() < SORT_THRESHOLD) {
      for (; adj_it != adj_entities.end(); ++adj_it)
        if (std::find(temp_vec.begin(), temp_vec.end(), *adj_it) != temp_vec.end())
          { *w_it = *adj_it; ++w_it; }
    }
    else {
      std::sort( temp_vec.begin(), temp_vec.end() );
      for (; adj_it != adj_entities.end(); ++adj_it)
        if (std::binary_search(temp_vec.begin(), temp_vec.end(), *adj_it))
          { *w_it = *adj_it; ++w_it; }
    }
    adj_entities.erase( w_it, adj_entities.end() );

      // we're intersecting, so if there are no more results, we're done
    if (adj_entities.empty())
      break;
  }

  return MB_SUCCESS;
}

template <typename ITER> static inline
ErrorCode get_adjacencies_intersection( Core* mb,
                             ITER begin, ITER end,
                             const int to_dimension,
                             const bool create_if_missing,
                             Range& adj_entities )
{
  std::vector<EntityHandle> results;
  ErrorCode rval = moab::get_adjacencies_intersection( mb, begin, end, to_dimension,
						       create_if_missing, results );
  if (MB_SUCCESS != rval)
    return rval;

  if (adj_entities.empty()) {
    std::copy( results.begin(), results.end(), range_inserter(adj_entities) );
    return MB_SUCCESS;
  }

  Range::iterator it = adj_entities.begin();
  while (it != adj_entities.end()) {
    if (std::find( results.begin(), results.end(), *it) == results.end())
      it = adj_entities.erase( it );
    else
      ++it;
  }
  return MB_SUCCESS;
}

ErrorCode Core::get_adjacencies( const EntityHandle *from_entities,
                                     const int num_entities,
                                     const int to_dimension,
                                     const bool create_if_missing,
                                     std::vector<EntityHandle> &adj_entities,
                                     const int operation_type )
{
  if (operation_type == Interface::INTERSECT)
    return get_adjacencies_intersection( this, from_entities, from_entities+num_entities,
                                         to_dimension, create_if_missing, adj_entities );
  else if (operation_type != Interface::UNION)
    return MB_FAILURE;

    // do union
  ErrorCode result;
  std::vector<EntityHandle> tmp_storage;
  const EntityHandle* conn;
  int len;
  for (int i = 0; i < num_entities; ++i) {
    if(to_dimension == 0 && TYPE_FROM_HANDLE(from_entities[0]) != MBPOLYHEDRON) {
      result = get_connectivity(from_entities[i], conn, len, false, &tmp_storage);
      adj_entities.insert( adj_entities.end(), conn, conn+len );
      if (MB_SUCCESS != result)
        return result;
    }
    else {
      result = aEntityFactory->get_adjacencies(from_entities[i], to_dimension,
                                               create_if_missing, adj_entities);
      if (MB_SUCCESS != result)
        return result;
    }
  }
  std::sort( adj_entities.begin(), adj_entities.end() );
  adj_entities.erase( std::unique( adj_entities.begin(), adj_entities.end() ), adj_entities.end() );

  return MB_SUCCESS;
}


ErrorCode Core::get_adjacencies( const EntityHandle *from_entities,
                                     const int num_entities,
                                     const int to_dimension,
                                     const bool create_if_missing,
                                     Range &adj_entities,
                                     const int operation_type )
{
  if (operation_type == Interface::INTERSECT)
    return get_adjacencies_intersection( this, from_entities, from_entities + num_entities,
                                         to_dimension, create_if_missing, adj_entities );
  else if (operation_type == Interface::UNION)
    return get_adjacencies_union( this, from_entities, from_entities + num_entities,
                                  to_dimension, create_if_missing, adj_entities );
  else
    return MB_FAILURE;
}

ErrorCode Core::get_connectivity( const Range& from_entities,
                                      Range& adj_entities,
                                      bool corners_only ) const
{
  const size_t DEFAULT_MAX_BLOCKS_SIZE = 4000;
  const size_t MAX_OUTER_ITERATIONS = 100;

  std::vector<EntityHandle> temp_vec, storage;
  std::vector<EntityHandle>::const_iterator ti;
  ErrorCode result = MB_SUCCESS, tmp_result;
  Range::const_iterator i = from_entities.begin();
  Range::iterator ins;
  const EntityHandle* conn;
  int conn_len;

    // Just copy any vertices from the input range into the output
  size_t remaining = from_entities.size();
  for (; i != from_entities.end() && TYPE_FROM_HANDLE(*i) == MBVERTEX; ++i)
    --remaining;
  adj_entities.merge( from_entities.begin(), i );

    // How many entities to work with at once? 2000 or so shouldn't require
    // too much memory, but don't iterate in outer loop more than a
    // 1000 times (make it bigger if many input entiites.)
  const size_t block_size = std::max( DEFAULT_MAX_BLOCKS_SIZE, remaining/MAX_OUTER_ITERATIONS );
  while (remaining > 0) {
    const size_t count = remaining > block_size ? block_size : remaining;
    remaining -= count;
    temp_vec.clear();
    for (size_t j = 0; j < count; ++i, ++j) {
      tmp_result = get_connectivity( *i, conn, conn_len, corners_only, &storage );
      if (MB_SUCCESS != tmp_result) {
        result = tmp_result;
        continue;
      }

      const size_t oldsize = temp_vec.size();
      temp_vec.resize( oldsize + conn_len );
      memcpy( &temp_vec[oldsize], conn, sizeof(EntityHandle)*conn_len );
    }

    std::sort( temp_vec.begin(), temp_vec.end() );
    ins = adj_entities.begin();
    ti = temp_vec.begin();
    while (ti != temp_vec.end()) {
      EntityHandle first = *ti;
      EntityHandle second = *ti;
      for (++ti; ti != temp_vec.end() && (*ti - second <= 1); ++ti)
        second = *ti;
      ins = adj_entities.insert( ins, first, second );
    }
  }
  return result;
}

ErrorCode Core::connect_iterate(Range::const_iterator iter,
                                Range::const_iterator end,
                                EntityHandle *&connect,
                                int &verts_per_entity,
                                int& count)
{
    // Make sure the entity should have a connectivity.
  EntityType type = TYPE_FROM_HANDLE(*iter);

    // WARNING: This is very dependent on the ordering of the EntityType enum
  if(type <= MBVERTEX || type >= MBENTITYSET)
    return MB_TYPE_OUT_OF_RANGE;

  EntitySequence* seq = NULL;

    // We know that connectivity is stored in an EntitySequence so jump straight
    // to the entity sequence
  ErrorCode rval = sequence_manager()->find(*iter, seq);
  if (!seq || rval != MB_SUCCESS)
    return MB_ENTITY_NOT_FOUND;

  ElementSequence *eseq = dynamic_cast<ElementSequence*>(seq);

  connect = eseq->get_connectivity_array();
  if (!connect) {
    mError->set_last_error("Couldn't find connectivity array for start handle.");
    return MB_FAILURE;
  }

  connect += eseq->nodes_per_element() * (*iter - eseq->start_handle());

  EntityHandle real_end = *(iter.end_of_block());
  if (*end) real_end = std::min(real_end, *end);
  count = real_end - *iter + 1;

  verts_per_entity = eseq->nodes_per_element();

  return MB_SUCCESS;
}

ErrorCode Core::get_vertices( const Range& from_entities,
                                  Range& vertices )
{
  Range range;
  ErrorCode rval = get_connectivity( from_entities, range );

    // If input contained polyhedra, connectivity will contain faces.
    // Get vertices from faces.
  if (MB_SUCCESS == rval && !range.all_of_dimension(0)) {
    Range::iterator it = range.upper_bound(MBVERTEX);
    Range polygons;
    polygons.merge( it, range.end() );
    range.erase( it, range.end() );
    rval = get_connectivity( polygons, range );
  }

  if (MB_SUCCESS != rval)
    return rval;

  if (vertices.empty())
    vertices.swap( range );
  else
    vertices.merge( range );
  return MB_SUCCESS;
}

ErrorCode Core::get_adjacencies(const Range &from_entities,
                                      const int to_dimension,
                                      const bool create_if_missing,
                                      Range &adj_entities,
                                      const int operation_type)
{
  if (operation_type == Interface::INTERSECT)
    return get_adjacencies_intersection( this, from_entities.begin(), from_entities.end(),
                                         to_dimension, create_if_missing, adj_entities );
  else if (operation_type != Interface::UNION)
    return MB_FAILURE;
  else if (to_dimension == 0)
    return get_vertices( from_entities, adj_entities );
  else
    return get_adjacencies_union( this, from_entities.begin(), from_entities.end(),
                                  to_dimension, create_if_missing, adj_entities );
}


ErrorCode Core::add_adjacencies(const EntityHandle entity_handle,
                                    const EntityHandle *adjacencies,
                                    const int num_handles,
                                    bool both_ways)
{
  ErrorCode result = MB_SUCCESS, temp_result;

  for (const EntityHandle *it = adjacencies;
       it != adjacencies+num_handles; it++) {
    temp_result = aEntityFactory->add_adjacency(entity_handle, *it, both_ways);
    if (MB_SUCCESS != temp_result) result = temp_result;
  }

  return result;
}

ErrorCode Core::add_adjacencies(const EntityHandle entity_handle,
                                    Range &adjacencies,
                                    bool both_ways)
{
  ErrorCode result = MB_SUCCESS, temp_result;

  for (Range::iterator rit = adjacencies.begin(); rit != adjacencies.end(); rit++) {
    temp_result = aEntityFactory->add_adjacency(entity_handle, *rit, both_ways);
    if (MB_SUCCESS != temp_result) result = temp_result;
  }

  return result;
}

ErrorCode Core::remove_adjacencies(const EntityHandle entity_handle,
                                       const EntityHandle *adjacencies,
                                       const int num_handles)
{
  ErrorCode result = MB_SUCCESS, temp_result;

  for (const EntityHandle *it = adjacencies;
       it != adjacencies+num_handles; it++) {
    temp_result = aEntityFactory->remove_adjacency(entity_handle, *it);
    if (MB_SUCCESS != temp_result) result = temp_result;
    temp_result = aEntityFactory->remove_adjacency(*it, entity_handle);
    if (MB_SUCCESS != temp_result) result = temp_result;
  }

  return result;
}

ErrorCode Core::adjacencies_iterate(Range::const_iterator iter,
                                    Range::const_iterator end,
                                    const std::vector<EntityHandle> **& adjs_ptr,
                                    int& count)
{
    // Make sure the entity should have a connectivity.
  EntityType type = TYPE_FROM_HANDLE(*iter);

    // WARNING: This is very dependent on the ordering of the EntityType enum
  if(type < MBVERTEX || type > MBENTITYSET)
    return MB_TYPE_OUT_OF_RANGE;

  EntitySequence* seq = NULL;

    // We know that connectivity is stored in an EntitySequence so jump straight
    // to the entity sequence
  ErrorCode rval = sequence_manager()->find(*iter, seq);
  if (!seq || rval != MB_SUCCESS)
    return MB_ENTITY_NOT_FOUND;

  if (MB_SUCCESS != rval)
    return rval;

  adjs_ptr = const_cast<const std::vector<EntityHandle>**>(seq->data()->get_adjacency_data());
  if (!adjs_ptr)
    return rval;

  adjs_ptr += *iter - seq->data()->start_handle();

  EntityHandle real_end = *(iter.end_of_block());
  if (*end) real_end = std::min(real_end, *end);
  count = real_end - *iter + 1;

  return MB_SUCCESS;
}

ErrorCode Core::get_entities_by_dimension(const EntityHandle meshset,
                                                const int dimension,
                                                Range &entities,
                                                const bool recursive) const
{
  ErrorCode result = MB_SUCCESS;
  if (meshset) {
    const EntitySequence* seq;
    result = sequence_manager()->find( meshset, seq );
    if (MB_SUCCESS != result)
      return result;
    const MeshSetSequence* mseq = reinterpret_cast<const MeshSetSequence*>(seq);
    result = mseq->get_dimension( sequence_manager(), meshset, dimension, entities, recursive );
  }
  else if (dimension > 3) {
    sequence_manager()->get_entities( MBENTITYSET, entities );
    result = MB_SUCCESS;
  }
  else {
    for (EntityType this_type = CN::TypeDimensionMap[dimension].first;
         this_type <= CN::TypeDimensionMap[dimension].second;
         this_type++) {
      sequence_manager()->get_entities( this_type, entities );
    }
  }

  return result;
}

ErrorCode Core::get_entities_by_dimension(const EntityHandle meshset,
                                                const int dimension,
                                                std::vector<EntityHandle> &entities,
                                                const bool recursive) const
{
  ErrorCode result = MB_SUCCESS;
  if (meshset) {
    const EntitySequence* seq;
    result = sequence_manager()->find( meshset, seq );
    if (MB_SUCCESS != result)
      return result;
    const MeshSetSequence* mseq = reinterpret_cast<const MeshSetSequence*>(seq);
    result = mseq->get_dimension( sequence_manager(), meshset, dimension, entities, recursive );
  }
  else if (dimension > 3) {
    sequence_manager()->get_entities( MBENTITYSET, entities );
    result = MB_SUCCESS;
  }
  else {
    for (EntityType this_type = CN::TypeDimensionMap[dimension].first;
         this_type <= CN::TypeDimensionMap[dimension].second;
         this_type++) {
      sequence_manager()->get_entities( this_type, entities );
    }
  }

  return result;
}

ErrorCode Core::get_entities_by_type( const EntityHandle meshset,
                                          const EntityType type,
                                          Range &entities,
                                          const bool recursive) const
{
  ErrorCode result = MB_SUCCESS;
  if (meshset) {
    const EntitySequence* seq;
    result = sequence_manager()->find( meshset, seq );
    if (MB_SUCCESS != result)
      return result;
    const MeshSetSequence* mseq = reinterpret_cast<const MeshSetSequence*>(seq);
    result = mseq->get_type( sequence_manager(), meshset, type, entities, recursive );
  }
  else {
    sequence_manager()->get_entities( type, entities );
    result = MB_SUCCESS;
  }

  return result;
}

ErrorCode Core::get_entities_by_type( const EntityHandle meshset,
                                          const EntityType type,
                                          std::vector<EntityHandle> &entities,
                                          const bool recursive) const
{
  ErrorCode result = MB_SUCCESS;
  if (meshset) {
    const EntitySequence* seq;
    result = sequence_manager()->find( meshset, seq );
    if (MB_SUCCESS != result)
      return result;
    const MeshSetSequence* mseq = reinterpret_cast<const MeshSetSequence*>(seq);
    result = mseq->get_type( sequence_manager(), meshset, type, entities, recursive );
  }
  else {
    sequence_manager()->get_entities( type, entities );
    result = MB_SUCCESS;
  }

  return result;
}

ErrorCode Core::get_entities_by_type_and_tag(const EntityHandle meshset,
                                                   const EntityType type,
                                                   const Tag *tags,
                                                   const void* const* values,
                                                   const int num_tags,
                                                   Range &entities,
                                                   const int condition,
                                                   const bool recursive) const
{
  ErrorCode result;
  Range range;

  result = get_entities_by_type( meshset, type, range, recursive );
  if (MB_SUCCESS != result)
    return result;
  if (!entities.empty() && Interface::INTERSECT == condition)
    range = intersect( entities, range);

    // For each tag:
    //  if operation is INTERSECT remove from 'range' any non-tagged entities
    //  if operation is UNION add to 'entities' any tagged entities
  for (int it = 0; it < num_tags && !range.empty(); it++) {
    if (!valid_tag_handle( tags[it] ))
      return MB_TAG_NOT_FOUND;

      // Of the entities in 'range', put in 'tmp_range' the subset
      // that are tagged as requested for this tag.
    Range tmp_range;

      // get the entities with this tag/value combo
    if (NULL == values || NULL == values[it])
      result = tags[it]->get_tagged_entities( sequenceManager, tmp_range, type, &range );
    else {
      result = tags[it]->find_entities_with_value( sequenceManager, mError, tmp_range, values[it], 0, type, &range );
        // if there is a default value, then we should return all entities
        // that are untagged
      if (MB_SUCCESS == result && tags[it]->equals_default_value( values[it] )) {
        Range all_tagged, untagged;
        result = tags[it]->get_tagged_entities( sequenceManager, all_tagged, type, &range );
          // add to 'tmp_range' any untagged entities in 'range'
        tmp_range.merge( subtract( range, all_tagged ) );
      }
    }

    if (MB_SUCCESS != result)
      return result;

      // The above calls should have already done the intersect for us.
    if (Interface::INTERSECT == condition)
      range.swap( tmp_range );
    else
      entities.merge( tmp_range );
  }

  if (Interface::INTERSECT == condition)
    entities.swap( range );

  return MB_SUCCESS;
}

ErrorCode Core::get_entities_by_handle(const EntityHandle meshset,
                                             Range &entities,
                                             const bool recursive) const
{
  ErrorCode result = MB_SUCCESS;
  if (meshset) {
    const EntitySequence* seq;
    result = sequence_manager()->find( meshset, seq );
    if (MB_SUCCESS != result)
      return result;
    const MeshSetSequence* mseq = reinterpret_cast<const MeshSetSequence*>(seq);
    result = mseq->get_entities( sequence_manager(), meshset, entities, recursive );
  }
  else {
    // iterate backards so range insertion is quicker
    for (EntityType type = MBENTITYSET; type >= MBVERTEX; --type)
      sequence_manager()->get_entities( type, entities );
  }

  return result;
}


ErrorCode Core::get_entities_by_handle(const EntityHandle meshset,
                                   std::vector<EntityHandle> &entities,
                                   const bool recursive) const
{
  ErrorCode result;
  if (recursive || !meshset) {
    Range tmp_range;
    result = get_entities_by_handle( meshset, tmp_range, recursive);
    size_t offset = entities.size();
    entities.resize( offset + tmp_range.size() );
    std::copy( tmp_range.begin(), tmp_range.end(), entities.begin() + offset );
  }
  else {
    const EntitySequence* seq;
    result = sequence_manager()->find( meshset, seq );
    if (MB_SUCCESS != result)
      return result;
    const MeshSetSequence* mseq = reinterpret_cast<const MeshSetSequence*>(seq);
    result = mseq->get_entities( meshset, entities );
  }
  return result;
}

  //! get # entities of a given dimension
ErrorCode Core::get_number_entities_by_dimension(const EntityHandle meshset,
                                                       const int dim,
                                                       int &number,
                                                       const bool recursive) const
{
  ErrorCode result = MB_SUCCESS;

  if (!meshset) {
    number = 0;
    for (EntityType this_type = CN::TypeDimensionMap[dim].first;
         this_type <= CN::TypeDimensionMap[dim].second;
         this_type++) {
      number += sequence_manager()->get_number_entities( this_type );
    }
  }
  else {
    const EntitySequence* seq;
    result = sequence_manager()->find( meshset, seq );
    if (MB_SUCCESS != result)
      return result;
    const MeshSetSequence* mseq = reinterpret_cast<const MeshSetSequence*>(seq);
    result = mseq->num_dimension( sequence_manager(), meshset, dim, number, recursive );
  }

  return result;
}

//! returns the number of entities with a given type and tag
ErrorCode Core::get_number_entities_by_type(const EntityHandle meshset,
                                                  const EntityType type,
                                                  int& num_ent,
                                                  const bool recursive) const
{
  ErrorCode result = MB_SUCCESS;

  if (recursive && type == MBENTITYSET)  // will never return anything
    return MB_TYPE_OUT_OF_RANGE;

  if (meshset) {
    const EntitySequence* seq;
    result = sequence_manager()->find( meshset, seq );
    if (MB_SUCCESS != result)
      return result;
    const MeshSetSequence* mseq = reinterpret_cast<const MeshSetSequence*>(seq);
    result = mseq->num_type( sequence_manager(), meshset, type, num_ent, recursive );
  }
  else {
    num_ent = sequence_manager()->get_number_entities( type );
  }

  return result;
}

ErrorCode Core::get_number_entities_by_type_and_tag(const EntityHandle meshset,
                                                          const EntityType type,
                                                          const Tag *tag_handles,
                                                          const void* const* values,
                                                          const int num_tags,
                                                          int &num_entities,
                                                          int condition,
                                                          const bool recursive) const
{
  Range dum_ents;
  ErrorCode result = get_entities_by_type_and_tag(meshset, type, tag_handles, values, num_tags,
                                                     dum_ents, condition, recursive);
  num_entities = dum_ents.size();
  return result;
}

ErrorCode Core::get_number_entities_by_handle(const EntityHandle meshset,
                                          int& num_ent,
                                          const bool recursive) const
{
  ErrorCode result;
  if (meshset) {
    const EntitySequence* seq;
    result = sequence_manager()->find( meshset, seq );
    if (MB_SUCCESS != result)
      return result;
    const MeshSetSequence* mseq = reinterpret_cast<const MeshSetSequence*>(seq);
    return mseq->num_entities( sequence_manager(), meshset, num_ent, recursive );
  }

  num_ent = 0;
  for (EntityType this_type = MBVERTEX;
       this_type < MBMAXTYPE;
       this_type++) {
    int dummy = 0;
    result = get_number_entities_by_type(0, this_type, dummy);
    if (result != MB_SUCCESS) {
      num_ent = 0;
      return result;
    }
    num_ent += dummy;
  }

  return MB_SUCCESS;
}

//! return the tag data for a given EntityHandle and Tag
ErrorCode Core::tag_get_data( const Tag tag_handle,
                              const EntityHandle* entity_handles,
                              int num_entities,
                              void *tag_data) const
{
  assert(valid_tag_handle( tag_handle ));
  CHECK_MESH_NULL
  return tag_handle->get_data( sequenceManager, mError, entity_handles, num_entities, tag_data );
}

//! return the tag data for a given EntityHandle and Tag
ErrorCode  Core::tag_get_data( const Tag tag_handle,
                               const Range& entity_handles,
                               void *tag_data) const
{
  assert(valid_tag_handle( tag_handle ));
  return tag_handle->get_data( sequenceManager, mError, entity_handles, tag_data );
}

//! set the data  for given EntityHandles and Tag
ErrorCode  Core::tag_set_data( Tag tag_handle,
                               const EntityHandle* entity_handles,
                               int num_entities,
                               const void *tag_data)
{
  assert(valid_tag_handle( tag_handle ));
  CHECK_MESH_NULL
  return tag_handle->set_data( sequenceManager, mError, entity_handles, num_entities, tag_data );
}

//! set the data  for given EntityHandles and Tag
ErrorCode  Core::tag_set_data( Tag tag_handle,
                               const Range& entity_handles,
                               const void *tag_data)
{
  assert(valid_tag_handle( tag_handle ));
  return tag_handle->set_data( sequenceManager, mError, entity_handles, tag_data );
}


//! return the tag data for a given EntityHandle and Tag
ErrorCode  Core::tag_get_by_ptr( const Tag tag_handle,
                               const EntityHandle* entity_handles,
                               int num_entities,
                               const void** tag_data,
                               int* tag_sizes ) const
{
  assert(valid_tag_handle( tag_handle ));
  CHECK_MESH_NULL
  ErrorCode result = tag_handle->get_data( sequenceManager, mError, entity_handles, num_entities, tag_data, tag_sizes );
  int typesize = TagInfo::size_from_data_type( tag_handle->get_data_type() );
  if (tag_sizes && typesize != 1)
    for (int i = 0; i < num_entities; ++i)
      tag_sizes[i] /= typesize;
  return result;
}

//! return the tag data for a given EntityHandle and Tag
ErrorCode  Core::tag_get_by_ptr( const Tag tag_handle,
                               const Range& entity_handles,
                               const void** tag_data,
                               int* tag_sizes ) const
{
  assert(valid_tag_handle( tag_handle ));
  ErrorCode result = tag_handle->get_data( sequenceManager, mError, entity_handles, tag_data, tag_sizes );
  int typesize = TagInfo::size_from_data_type( tag_handle->get_data_type() );
  if (tag_sizes && typesize != 1) {
    int num_entities = entity_handles.size();
    for (int i = 0; i < num_entities; ++i)
      tag_sizes[i] /= typesize;
  }
  return result;
}

//! set the data  for given EntityHandles and Tag
ErrorCode  Core::tag_set_by_ptr( Tag tag_handle,
                               const EntityHandle* entity_handles,
                               int num_entities,
                               void const* const* tag_data,
                               const int* tag_sizes )
{
  assert(valid_tag_handle( tag_handle ));
  CHECK_MESH_NULL
  std::vector<int> tmp_sizes;
  int typesize = TagInfo::size_from_data_type( tag_handle->get_data_type() );
  if (typesize != 1 && tag_sizes) {
    tmp_sizes.resize(num_entities);
    for (int i = 0; i < num_entities; ++i)
      tmp_sizes[i] = tag_sizes[i] * typesize;
    tag_sizes = &tmp_sizes[0];
  }
  return tag_handle->set_data( sequenceManager, mError, entity_handles, num_entities, tag_data, tag_sizes );
}

//! set the data  for given EntityHandles and Tag
ErrorCode  Core::tag_set_by_ptr( Tag tag_handle,
                               const Range& entity_handles,
                               void const* const* tag_data,
                               const int* tag_sizes )
{
  assert(valid_tag_handle( tag_handle ));
  std::vector<int> tmp_sizes;
  int typesize = TagInfo::size_from_data_type( tag_handle->get_data_type() );
  if (typesize != 1 && tag_sizes) {
    int num_entities = entity_handles.size();
    tmp_sizes.resize(num_entities);
    for (int i = 0; i < num_entities; ++i)
      tmp_sizes[i] = tag_sizes[i] * typesize;
    tag_sizes = &tmp_sizes[0];
  }
  return tag_handle->set_data(sequenceManager, mError, entity_handles, tag_data, tag_sizes);
}

//! set the data  for given EntityHandles and Tag
ErrorCode  Core::tag_clear_data( Tag tag_handle,
                                 const EntityHandle* entity_handles,
                                 int num_entities,
                                 const void* tag_data,
                                 int tag_size )
{
  assert(valid_tag_handle( tag_handle ));
  CHECK_MESH_NULL
  return tag_handle->clear_data( sequenceManager, mError, entity_handles, num_entities, tag_data,
                                 tag_size * TagInfo::size_from_data_type( tag_handle->get_data_type() ) );
}

//! set the data  for given EntityHandles and Tag
ErrorCode  Core::tag_clear_data( Tag tag_handle,
                                 const Range& entity_handles,
                                 const void* tag_data,
                                 int tag_size )
{
  assert(valid_tag_handle( tag_handle ));
  return tag_handle->clear_data( sequenceManager, mError, entity_handles, tag_data,
                                 tag_size * TagInfo::size_from_data_type( tag_handle->get_data_type() ) );
}

static bool is_zero_bytes( const void* mem, size_t size )
{
  const char* iter = reinterpret_cast<const char*>(mem);
  const char* const end = iter + size;
  for (; iter != end; ++iter)
    if (*iter)
      return false;
  return true;
}

ErrorCode Core::tag_get_handle( const char* name,
                                int size,
                                DataType type,
                                Tag& tag_handle,
                                unsigned flags,
                                const void* default_value,
                                bool* created )
{
  if (created) *created = false;

  // we always work with sizes in bytes internally
  if (!((flags & MB_TAG_VARLEN) && size == MB_VARIABLE_LENGTH)) {
    if (flags & MB_TAG_BYTES) {
      if (size % TagInfo::size_from_data_type( type ))
        return MB_INVALID_SIZE;
    }
    else {
      size *= TagInfo::size_from_data_type( type );
    }
  }

  const TagType storage = static_cast<TagType>(flags & 3);

  // search for an existing tag
  tag_handle = 0;
  if (name && *name) { // not anonymous tag
    for (std::list<Tag>::iterator i = tagList.begin(); i != tagList.end(); ++i) {
      if ((*i)->get_name() == name) {
        tag_handle = *i;
        break;
      }
    }
  }

  if (tag_handle) {
    if (flags & MB_TAG_EXCL)
      return MB_ALREADY_ALLOCATED;
    // user asked that we not check anything
    if (flags & MB_TAG_ANY)
      return MB_SUCCESS;
    // user asked that we also match storage types
    if ((flags & MB_TAG_STORE) && tag_handle->get_storage_type() != storage)
      return MB_TYPE_OUT_OF_RANGE;
    // check if data type matches
    const DataType extype = tag_handle->get_data_type();
    if (extype != type) {
      if (flags & MB_TAG_NOOPQ)
        return MB_TYPE_OUT_OF_RANGE;
      else if (extype != MB_TYPE_OPAQUE && type != MB_TYPE_OPAQUE)
        return MB_TYPE_OUT_OF_RANGE;
    }

    // Require that the size value be zero or MB_VARIABLE_LENGTH
    // for variable length tags.  The caller passing such a size
    // value is sufficient to indicate that the caller is aware
    // that it is requesting a variable-length tag, so no need
    // to also require/check the MB_TAG_VARLEN bit in the flags.
    if (tag_handle->variable_length()) {
      if (size != 0 && size != MB_VARIABLE_LENGTH && !(flags & MB_TAG_VARLEN))
        return MB_INVALID_SIZE;
    }
    // But /do/ fail if MB_TAG_VARLEN flag is set and tag is
    // not variable length.
    else if (flags & MB_TAG_VARLEN)
      return MB_TYPE_OUT_OF_RANGE;
    // check size for fixed-length tag
    else if (tag_handle->get_size() != size)
      return MB_INVALID_SIZE;

    // If user passed a default value, check that it matches.
    // If user did not pass a default value, assume they're OK
    // with the existing one.
    // If tag does not have a default value but the user passed
    // one, allow it only if the tag is dense and the passed value
    // is all zero bytes because dense tags have an implicit default
    // value of all zeros in some cases.
    if (default_value && !(flags & MB_TAG_DFTOK) &&
        !(tag_handle->equals_default_value(default_value,size) ||
         (!tag_handle->get_default_value() &&
          tag_handle->get_storage_type() == MB_TAG_DENSE &&
          is_zero_bytes(default_value,size))))
      return MB_ALREADY_ALLOCATED;

    return MB_SUCCESS;
  }

    // MB_TAG_EXCL implies MB_TAG_CREAT
  if (!(flags & (MB_TAG_CREAT|MB_TAG_EXCL)))
    return MB_TAG_NOT_FOUND;

    // if a non-opaque non-bit type was specified, then the size
    // must be multiple of the size of the type
  if ((!(flags & MB_TAG_VARLEN) || default_value) &&
      (size <= 0 || (size % TagInfo::size_from_data_type(type)) != 0))
    return MB_INVALID_SIZE;

    // if MB_TYPE_BIT may be used only with MB_TAG_BIT
  //if (storage != MB_TAG_BIT && type == MB_TYPE_BIT)
  //    return MB_INVALID_ARG;
  if (type == MB_TYPE_BIT)
    flags &= ~(unsigned)(MB_TAG_DENSE|MB_TAG_SPARSE);

    // create the tag
  switch (flags & (MB_TAG_DENSE|MB_TAG_SPARSE|MB_TAG_MESH|MB_TAG_VARLEN)) {
    case MB_TAG_DENSE|MB_TAG_VARLEN:
      tag_handle = VarLenDenseTag::create_tag( sequenceManager, mError, name, type, default_value, size );
      break;
    case MB_TAG_DENSE:
      tag_handle = DenseTag::create_tag( sequenceManager, mError, name, size, type, default_value );
      break;
    case MB_TAG_SPARSE|MB_TAG_VARLEN:
      tag_handle = new VarLenSparseTag( name, type, default_value, size );
      break;
    case MB_TAG_SPARSE:
      tag_handle = new SparseTag( name, size, type, default_value );
      break;
    case MB_TAG_MESH|MB_TAG_VARLEN:
      tag_handle = new MeshTag( name, MB_VARIABLE_LENGTH, type, default_value, size );
      break;
    case MB_TAG_MESH:
      tag_handle = new MeshTag( name, size, type, default_value, size );
      break;
    case MB_TAG_BIT:
      if (MB_TYPE_BIT != type && MB_TYPE_OPAQUE != type)
        return MB_TYPE_OUT_OF_RANGE;
      tag_handle = BitTag::create_tag( name, size, default_value );
      break;
    default: // some illegal combination (multiple storage types, variable-length bit tag, etc.)
      return MB_TYPE_OUT_OF_RANGE;
  }

  if (!tag_handle)
    return MB_INVALID_SIZE;

  if (created) *created = true;
  tagList.push_back( tag_handle );
  return MB_SUCCESS;
}

ErrorCode Core::tag_get_handle( const char* name,
                                int size,
                                DataType type,
                                Tag& tag_handle,
                                unsigned flags,
                                const void* default_value ) const
{
    // If caller specified MB_TAG_EXCL, then we must fail because
    // this const function can never create a tag.  We need to test
    // this here because the non-const version of this function
    // assumes MB_TAG_CREAT if MB_TAG_EXCL is specified.
  if (flags & MB_TAG_EXCL) {
    // anonymous tag?
    if (!name || !*name)
      return MB_TAG_NOT_FOUND;

    // search for an existing tag
    tag_handle = 0;
    for (std::list<Tag>::const_iterator i = tagList.begin(); i != tagList.end(); ++i) {
      if ((*i)->get_name() == name) {
        tag_handle = *i;
        return MB_ALREADY_ALLOCATED;
      }
    }

    return MB_TAG_NOT_FOUND;
  }

  return const_cast<Core*>(this)->tag_get_handle(
                   name, size, type, tag_handle,
                   flags & ~(unsigned)MB_TAG_CREAT,
                   default_value );
}

//! removes the tag from the entity
ErrorCode  Core::tag_delete_data( Tag tag_handle,
                                  const EntityHandle *entity_handles,
                                  int num_entities )
{
  assert(valid_tag_handle( tag_handle ));
  CHECK_MESH_NULL
  return tag_handle->remove_data( sequenceManager, mError, entity_handles, num_entities );
}

//! removes the tag from the entity
ErrorCode  Core::tag_delete_data( Tag tag_handle,
                                  const Range &entity_handles )
{
  assert(valid_tag_handle( tag_handle ));
  return tag_handle->remove_data( sequenceManager, mError, entity_handles );
}

//! removes the tag from MB
ErrorCode Core::tag_delete(Tag tag_handle)
{
  std::list<TagInfo*>::iterator i = std::find( tagList.begin(), tagList.end(), tag_handle );
  if (i == tagList.end())
    return MB_TAG_NOT_FOUND;

  ErrorCode rval = tag_handle->release_all_data( sequenceManager, mError, true );
  if (MB_SUCCESS != rval)
    return rval;

  tagList.erase( i );
  delete tag_handle;
  return MB_SUCCESS;
}

ErrorCode Core::tag_iterate( Tag tag_handle,
                             Range::const_iterator iter,
                             Range::const_iterator end,
                             int& count,
                             void*& data_ptr,
                             bool allocate)
{
  Range::const_iterator init = iter;
  assert(valid_tag_handle( tag_handle ));
  ErrorCode result = tag_handle->tag_iterate( sequenceManager, mError, iter, end, data_ptr,
                                              allocate);
  if (MB_SUCCESS == result)
    count = iter - init;
  return result;
}


//! gets the tag name string for the tag_handle
ErrorCode Core::tag_get_name( const Tag tag_handle,
                              std::string& tag_name ) const
{
  if (!valid_tag_handle( tag_handle ))
    return MB_TAG_NOT_FOUND;
  tag_name = tag_handle->get_name();
  return MB_SUCCESS;

}

ErrorCode Core::tag_get_handle( const char *tag_name, Tag &tag_handle ) const
{ return tag_get_handle( tag_name, 0, MB_TYPE_OPAQUE, tag_handle, MB_TAG_ANY ); }

  //! get size of tag in bytes
ErrorCode Core::tag_get_bytes(const Tag tag_handle, int &tag_size) const
{
  if (!valid_tag_handle( tag_handle ))
    return MB_TAG_NOT_FOUND;

  if (tag_handle->variable_length()) {
    tag_size = MB_VARIABLE_LENGTH;
    return MB_VARIABLE_DATA_LENGTH;
  }
  else if (tag_handle->get_storage_type() == MB_TAG_BIT) {
    tag_size = 1;
    return MB_SUCCESS;
  }
  else {
    tag_size = tag_handle->get_size();
    return MB_SUCCESS;
  }
}

  //! get size of tag in $values
ErrorCode Core::tag_get_length(const Tag tag_handle, int &tag_size) const
{
  if (!valid_tag_handle( tag_handle ))
    return MB_TAG_NOT_FOUND;

  if (tag_handle->variable_length()) {
    tag_size = MB_VARIABLE_LENGTH;
    return MB_VARIABLE_DATA_LENGTH;
  }
  else {
    tag_size = tag_handle->get_size()
      / TagInfo::size_from_data_type( tag_handle->get_data_type() );
    return MB_SUCCESS;
  }
}

ErrorCode Core::tag_get_data_type( const Tag handle, DataType& type ) const
{
  if (!valid_tag_handle( handle ))
    return MB_TAG_NOT_FOUND;

  type = handle->get_data_type();
  return MB_SUCCESS;
}

  //! get default value of the tag
ErrorCode Core::tag_get_default_value( const Tag tag_handle, void *def_value ) const
{
  if (!valid_tag_handle( tag_handle ))
    return MB_TAG_NOT_FOUND;

  if (tag_handle->variable_length())
    return MB_VARIABLE_DATA_LENGTH;

  if (!tag_handle->get_default_value())
    return MB_ENTITY_NOT_FOUND;

  memcpy( def_value, tag_handle->get_default_value(), tag_handle->get_default_value_size() );
  return MB_SUCCESS;
}

ErrorCode Core::tag_get_default_value( Tag tag, const void*& ptr, int& size ) const
{
  if (!valid_tag_handle( tag ))
    return MB_ENTITY_NOT_FOUND;

  if (!tag->get_default_value())
    return MB_ENTITY_NOT_FOUND;

  ptr = tag->get_default_value();
  size = tag->get_default_value_size() / TagInfo::size_from_data_type( tag->get_data_type() );
  return MB_SUCCESS;
}

  //! get type of tag (sparse, dense, etc.; 0 = dense, 1 = sparse, 2 = bit, 3 = static)
ErrorCode Core::tag_get_type(const Tag tag_handle, TagType &tag_type) const
{
  assert( valid_tag_handle( tag_handle ) );
  tag_type = tag_handle->get_storage_type();
  return MB_SUCCESS;
}

  //! get handles for all tags defined
ErrorCode Core::tag_get_tags(std::vector<Tag> &tag_handles) const
{
  std::copy( tagList.begin(), tagList.end(), std::back_inserter(tag_handles) );
  return MB_SUCCESS;
}

  //! Get handles for all tags defined on this entity
ErrorCode Core::tag_get_tags_on_entity(const EntityHandle entity,
                                       std::vector<Tag> &tag_handles) const
{
  for (std::list<TagInfo*>::const_iterator i = tagList.begin(); i != tagList.end(); ++i)
    if ((*i)->is_tagged( sequenceManager, entity ))
      tag_handles.push_back( *i );
  return MB_SUCCESS;
}

Tag Core::material_tag()
{
  const int negone = -1;
  if (0 == materialTag)
    tag_get_handle(MATERIAL_SET_TAG_NAME, 1,
                   MB_TYPE_INTEGER, materialTag,MB_TAG_CREAT|MB_TAG_SPARSE, &negone);
  return materialTag;
}

Tag Core::neumannBC_tag()
{
  const int negone = -1;
  if (0 == neumannBCTag)
    tag_get_handle(NEUMANN_SET_TAG_NAME, 1,
                   MB_TYPE_INTEGER, neumannBCTag,MB_TAG_CREAT|MB_TAG_SPARSE, &negone);
  return neumannBCTag;
}

Tag Core::dirichletBC_tag()
{
  const int negone = -1;
  if (0 == dirichletBCTag)
    tag_get_handle(DIRICHLET_SET_TAG_NAME, 1,
                   MB_TYPE_INTEGER, dirichletBCTag,MB_TAG_CREAT|MB_TAG_SPARSE, &negone);
  return dirichletBCTag;
}

Tag Core::globalId_tag()
{
  const int zero = 0;
  if (0 == globalIdTag)
    tag_get_handle(GLOBAL_ID_TAG_NAME, 1,
                   MB_TYPE_INTEGER, globalIdTag,MB_TAG_CREAT|MB_TAG_DENSE, &zero);
  return globalIdTag;
}

Tag Core::geom_dimension_tag()
{
  const int negone = -1;
  if (0 == geomDimensionTag)
    tag_get_handle(GEOM_DIMENSION_TAG_NAME, 1,
                   MB_TYPE_INTEGER, geomDimensionTag,MB_TAG_CREAT|MB_TAG_SPARSE, &negone);
  return geomDimensionTag;
}

//! creates an element based on the type and connectivity.  returns a handle and error code
ErrorCode Core::create_element(const EntityType type,
                                   const EntityHandle *connectivity,
                                   const int num_nodes,
                                   EntityHandle &handle)
{
    // make sure we have enough vertices for this entity type
  if(num_nodes < CN::VerticesPerEntity(type))
    return MB_FAILURE;

  ErrorCode status = sequence_manager()->create_element(type, connectivity, num_nodes, handle);
  if (MB_SUCCESS == status)
    status = aEntityFactory->notify_create_entity( handle, connectivity, num_nodes);

  return status;
}

//! creates a vertex based on coordinates, returns a handle and error code
ErrorCode Core::create_vertex(const double coords[3], EntityHandle &handle )
{
    // get an available vertex handle
  return sequence_manager()->create_vertex( coords, handle );
}

ErrorCode Core::create_vertices(const double *coordinates,
                                    const int nverts,
                                    Range &entity_handles )
{
    // Create vertices
  ReadUtilIface *read_iface;
  ErrorCode result = Interface::query_interface(read_iface);
  if (MB_SUCCESS != result) return MB_FAILURE;

  std::vector<double*> arrays;
  EntityHandle start_handle_out = 0;
  result = read_iface->get_node_coords( 3, nverts, MB_START_ID,
                                        start_handle_out, arrays);
  Interface::release_interface(read_iface);
  if (MB_SUCCESS != result) return result;
  for (int i = 0; i < nverts; i++) {
    arrays[0][i] = coordinates[3*i];
    arrays[1][i] = coordinates[3*i+1];
    arrays[2][i] = coordinates[3*i+2];
  }

  entity_handles.clear();
  entity_handles.insert(start_handle_out, start_handle_out+nverts-1);

  return MB_SUCCESS;
}


//! merges two  entities
ErrorCode Core::merge_entities( EntityHandle entity_to_keep,
                                      EntityHandle entity_to_remove,
                                      bool auto_merge,
                                      bool delete_removed_entity)
{
  if (auto_merge) return MB_FAILURE;

    // The two entities to merge must not be the same entity.
  if (entity_to_keep == entity_to_remove)
    return MB_FAILURE;

    // The two entities to merge must be of the same type
  EntityType type_to_keep = TYPE_FROM_HANDLE(entity_to_keep);

  if (type_to_keep != TYPE_FROM_HANDLE(entity_to_remove))
    return MB_TYPE_OUT_OF_RANGE;

    // Make sure both entities exist before trying to merge.
  EntitySequence* seq = 0;
  ErrorCode result, status;
  status = sequence_manager()->find(entity_to_keep, seq);
  if(seq == 0 || status != MB_SUCCESS)
    return MB_ENTITY_NOT_FOUND;
  status = sequence_manager()->find(entity_to_remove, seq);
  if(seq == 0 || status != MB_SUCCESS)
    return MB_ENTITY_NOT_FOUND;

    // If auto_merge is not set, all sub-entities should
    // be merged if the entities are to be merged.
  int ent_dim = CN::Dimension(type_to_keep);
  if(ent_dim > 0)
  {
    std::vector<EntityHandle> conn, conn2;

    result = get_connectivity(&entity_to_keep, 1, conn);
    if(result != MB_SUCCESS)
      return result;
    result = get_connectivity(&entity_to_remove, 1, conn2);
    if(result != MB_SUCCESS)
      return result;

      // Check to see if we can merge before pulling adjacencies.
    int dum1, dum2;
    if(!auto_merge &&
       (conn.size() != conn2.size() ||
        !CN::ConnectivityMatch(&conn[0], &conn2[0], conn.size(), dum1, dum2)))
      return MB_FAILURE;
  }

  result = aEntityFactory->merge_adjust_adjacencies(entity_to_keep, entity_to_remove);

  if (MB_SUCCESS == result && delete_removed_entity)
    result = delete_entities(&entity_to_remove, 1);

  return result;
}


//! deletes an entity range
ErrorCode Core::delete_entities(const Range &range)
{
  ErrorCode result = MB_SUCCESS, temp_result;
  Range failed_ents;

  for (std::list<TagInfo*>::iterator i = tagList.begin(); i != tagList.end(); ++i) {
    temp_result = (*i)->remove_data( sequenceManager, mError, range );
      // ok if the error is tag_not_found, some ents may not have every tag on them
    if (MB_SUCCESS != temp_result && MB_TAG_NOT_FOUND != temp_result)
      result = temp_result;
  }

  for (Range::const_reverse_iterator rit = range.rbegin(); rit != range.rend(); rit++) {

      // tell AEntityFactory that this element is going away
    temp_result = aEntityFactory->notify_delete_entity(*rit);
    if (MB_SUCCESS != temp_result) {
      result = temp_result;
      failed_ents.insert(*rit);
      continue;
    }

    if (TYPE_FROM_HANDLE(*rit) == MBENTITYSET) {
      if (MeshSet* ptr = get_mesh_set( sequence_manager(), *rit )) {
        int j, count;
        const EntityHandle* rel;
        ptr->clear( *rit, a_entity_factory() );
        rel = ptr->get_parents( count );
        for (j = 0; j < count; ++j)
          remove_child_meshset( rel[j], *rit );
        rel = ptr->get_children( count );
        for (j = 0; j < count; ++j)
          remove_parent_meshset( rel[j], *rit );
      }
    }
  }

  if (!failed_ents.empty()) {
    Range dum_range = subtract(range, failed_ents);
      // don't test for success, since we'll return failure in this case
    sequence_manager()->delete_entities(mError,dum_range);
  }
  else
      // now delete the entities
    result = sequence_manager()->delete_entities(mError,range);

  return result;
}


//! deletes an entity vector
ErrorCode Core::delete_entities(const EntityHandle *entities,
                                    const int num_entities)
{
  ErrorCode result = MB_SUCCESS, temp_result;
  Range failed_ents;

  for (std::list<TagInfo*>::iterator i = tagList.begin(); i != tagList.end(); ++i) {
    temp_result = (*i)->remove_data( sequenceManager, mError, entities, num_entities);
      // ok if the error is tag_not_found, some ents may not have every tag on them
    if (MB_SUCCESS != temp_result && MB_TAG_NOT_FOUND != temp_result)
      result = temp_result;
  }

  for (int i = 0; i < num_entities; i++) {

      // tell AEntityFactory that this element is going away
    bool failed = false;
    temp_result = aEntityFactory->notify_delete_entity(entities[i]);
    if (MB_SUCCESS != temp_result) {
      result = temp_result;
      failed = true;
    }

    if (TYPE_FROM_HANDLE(entities[i]) == MBENTITYSET) {
      if (MeshSet* ptr = get_mesh_set( sequence_manager(), entities[i] )) {
        int j, count;
        const EntityHandle* rel;
        ptr->clear( entities[i], a_entity_factory() );
        rel = ptr->get_parents( count );
        for (j = 0; j < count; ++j)
          remove_child_meshset( rel[j], entities[i] );
        rel = ptr->get_children( count );
        for (j = 0; j < count; ++j)
          remove_parent_meshset( rel[j], entities[i] );
      }
    }

    if (failed)
        // don't test for success, since we'll return failure in this case
      sequence_manager()->delete_entity(mError, entities[i]);
    else {
        // now delete the entity
      temp_result = sequence_manager()->delete_entity(mError, entities[i]);
      if (MB_SUCCESS != temp_result) result = temp_result;
    }
  }

  return result;
}

ErrorCode Core::list_entities(const EntityHandle *entities,
                                    const int num_entities) const
{
  Range temp_range;
  ErrorCode result = MB_SUCCESS;
  if (NULL == entities && num_entities == 0) {
      // just list the numbers of each entity type
    int num_ents;
    std::cout << std::endl;
    std::cout << "Number of entities per type: " << std::endl;
    for (EntityType this_type = MBVERTEX; this_type < MBMAXTYPE; this_type++) {
      result = get_number_entities_by_type(0, this_type, num_ents);
      std::cout << CN::EntityTypeName(this_type) << ": " << num_ents << std::endl;
    }
    std::cout << std::endl;

    return MB_SUCCESS;
  }
  else if (NULL == entities && num_entities < 0) {

      // list all entities of all types
    std::cout << std::endl;
    for (EntityType this_type = MBVERTEX; this_type < MBMAXTYPE; this_type++) {
      result = get_entities_by_type(0, this_type, temp_range);
    }

    return list_entities(temp_range);
  }
  else if (NULL == entities && num_entities > 0) {

      // list all entities of type == num_entities
    std::cout << std::endl;
    result = get_entities_by_type(0, (EntityType)num_entities, temp_range);

    return list_entities(temp_range);
  }
  else {
    ErrorCode tmp_result;
    for (int i = 0; i < num_entities; i++) {
      EntityType this_type = TYPE_FROM_HANDLE(entities[i]);
      std::cout << CN::EntityTypeName(this_type) << " "
                << ID_FROM_HANDLE(entities[i]) << ":" << endl;

      tmp_result = (const_cast<Core*>(this))->list_entity(entities[i]);
      if (MB_SUCCESS != tmp_result) result = tmp_result;
    }
  }

  return result;
}

ErrorCode Core::list_entities(const Range &temp_range) const
{
  ErrorCode result = MB_SUCCESS, tmp_result;

  for (Range::const_iterator rit = temp_range.begin(); rit != temp_range.end(); rit++) {
    EntityType this_type = TYPE_FROM_HANDLE(*rit);
    std::cout << CN::EntityTypeName(this_type) << " " << ID_FROM_HANDLE(*rit) << ":" << endl;

    tmp_result = (const_cast<Core*>(this))->list_entity(*rit);
    if (MB_SUCCESS != tmp_result) result = tmp_result;
  }

  return result;
}

ErrorCode Core::list_entity(const EntityHandle entity) const
{
  ErrorCode result;
  HandleVec adj_vec;

  if (!is_valid(entity)) {
    std::cout << "(invalid)" << std::endl;
    return MB_SUCCESS;
  }

  if (0 != globalIdTag) {
    int dum;
    result = tag_get_data(globalIdTag, &entity, 1, &dum);
    if (MB_SUCCESS == result)
      std::cout << "Global id = " << dum << std::endl;
  }

    // list entity
  EntityType this_type = TYPE_FROM_HANDLE(entity);
  if (this_type == MBVERTEX) {
    double coords[3];
    result = get_coords(&(entity), 1, coords);
    if (MB_SUCCESS != result) return result;
    std::cout << "Coordinates: (" << coords[0] << ", " << coords[1] << ", " << coords[2]
              << ")" << std::endl;
  }
  else if (this_type == MBENTITYSET)
    this->print(entity, "");

  std::cout << "  Adjacencies:" << std::endl;
  bool some = false;
  int multiple = 0;
  for (int dim = 0; dim <= 3; dim++) {
    if (dim == CN::Dimension(this_type)) continue;
    adj_vec.clear();
      // use const_cast here 'cuz we're in a const function and we're passing 'false' for
      // create_if_missing, so we know we won't change anything
    result = (const_cast<Core*>(this))->get_adjacencies(&(entity), 1, dim, false, adj_vec);
    if (MB_FAILURE == result) continue;
    for (HandleVec::iterator adj_it = adj_vec.begin(); adj_it != adj_vec.end(); adj_it++) {
      if (adj_it != adj_vec.begin()) std::cout << ", ";
      else std::cout << "   ";
      std::cout << CN::EntityTypeName(TYPE_FROM_HANDLE(*adj_it)) << " " << ID_FROM_HANDLE(*adj_it);
    }
    if (!adj_vec.empty()) {
      std::cout << std::endl;
      some = true;
    }
    if (MB_MULTIPLE_ENTITIES_FOUND == result)
      multiple += dim;
  }
  if (!some) std::cout << "(none)" << std::endl;
  const EntityHandle *explicit_adjs;
  int num_exp;
  aEntityFactory->get_adjacencies(entity, explicit_adjs, num_exp);
  if (NULL != explicit_adjs && 0 != num_exp) {
    std::cout << "  Explicit adjacencies: ";
    for (int i = 0; i < num_exp; i++) {
      if (i != 0) std::cout << ", ";
      std::cout << CN::EntityTypeName(TYPE_FROM_HANDLE(explicit_adjs[i])) << " "
                << ID_FROM_HANDLE(explicit_adjs[i]);
    }
    std::cout << std::endl;
  }
  if (multiple != 0)
    std::cout << "   (MULTIPLE = " << multiple << ")" << std::endl;

<<<<<<< HEAD
  result = print_entity_tags(std::string(), entity, MB_TAG_DENSE);
  
=======
  result = print_entity_tags(std::string(), entity, MB_TAG_DENSE);  

>>>>>>> db11f24c
  std::cout << std::endl;

  return result;
}

ErrorCode Core::convert_entities( const EntityHandle meshset,
                                  const bool mid_side, const bool mid_face, const bool mid_volume,
                                  Interface::HONodeAddedRemoved* function_object )
{
  HigherOrderFactory fact(this, function_object);
  return fact.convert(meshset, mid_side, mid_face, mid_volume);
}

  //! function to get the side number given two elements; returns
  //! MB_FAILURE if child not related to parent; does *not* create adjacencies
  //! between parent and child
ErrorCode Core::side_number(const EntityHandle parent,
                                  const EntityHandle child,
                                  int &sd_number,
                                  int &sense,
                                  int &offset) const
{
    // get the connectivity of parent and child
  const EntityHandle *parent_conn, *child_conn;
  int num_parent_vertices, num_child_vertices;
  ErrorCode result = get_connectivity(parent, parent_conn, num_parent_vertices, true);
  if (MB_NOT_IMPLEMENTED == result) {
    static std::vector<EntityHandle> tmp_connect(CN::MAX_NODES_PER_ELEMENT);
    result = get_connectivity(parent, parent_conn, num_parent_vertices, true, &tmp_connect);
  }
  if (MB_SUCCESS != result) return result;

  if (TYPE_FROM_HANDLE(child) == MBVERTEX) {
    int child_index = std::find(parent_conn, parent_conn+num_parent_vertices,
                                child) - parent_conn;
    if (child_index == num_parent_vertices) {
      sd_number = -1;
      sense = 0;
      return MB_SUCCESS;
    }
    else {
      sd_number = child_index;
      sense = 1;
      return MB_SUCCESS;
    }
  }

  result = get_connectivity(child, child_conn, num_child_vertices, true);
  if (MB_SUCCESS != result) return result;

    // call handle vector-based function
  if (TYPE_FROM_HANDLE(parent) != MBPOLYGON &&
      TYPE_FROM_HANDLE(parent) != MBPOLYHEDRON) {

      // find indices into parent_conn for each entry in child_conn
    int child_conn_indices[10];
    assert((unsigned)num_child_vertices <= sizeof(child_conn_indices)/sizeof(child_conn_indices[0]));
    for (int i = 0; i < num_child_vertices; ++i) {
      child_conn_indices[i] = std::find( parent_conn,
        parent_conn + num_parent_vertices, child_conn[i] ) - parent_conn;
      if (child_conn_indices[i] >= num_parent_vertices) {
        sd_number = -1;
        return MB_SUCCESS;
      }
    }

    int temp_result = CN::SideNumber(TYPE_FROM_HANDLE(parent),
                                       child_conn_indices, num_child_vertices,
                                       CN::Dimension(TYPE_FROM_HANDLE(child)),
                                       sd_number, sense, offset);
    return (0 == temp_result ? MB_SUCCESS : MB_FAILURE);
  }
  else if (TYPE_FROM_HANDLE(parent) == MBPOLYGON) {
      // find location of 1st vertex
    const EntityHandle *first_v = std::find(parent_conn, parent_conn+num_parent_vertices,
                                              child_conn[0]);
    if (first_v == parent_conn+num_parent_vertices) return MB_ENTITY_NOT_FOUND;
    sd_number = first_v - parent_conn;
    offset = sd_number;
    if (TYPE_FROM_HANDLE(child) == MBVERTEX) {
      sense = 0;
      return MB_SUCCESS;
    }
    else if (TYPE_FROM_HANDLE(child) == MBPOLYGON) {
      bool match = CN::ConnectivityMatch(parent_conn, child_conn,
                                           num_parent_vertices,
                                           sense, offset);
      sd_number = 0;
      if (match) return MB_SUCCESS;
      else return MB_ENTITY_NOT_FOUND;
    }
    else if (TYPE_FROM_HANDLE(child) == MBEDGE) {
      if (parent_conn[(sd_number+1)%num_parent_vertices] == child_conn[1])
        sense = 1;
      else if (parent_conn[(sd_number+num_parent_vertices-1)%num_parent_vertices] ==
               child_conn[1])
        sense = -1;
      return MB_SUCCESS;
    }
  }

  return MB_FAILURE;
}

  //! given an entity and the connectivity and type of one of its subfacets, find the
  //! high order node on that subfacet, if any
ErrorCode Core::high_order_node(const EntityHandle parent_handle,
                                      const EntityHandle *subfacet_conn,
                                      const EntityType subfacet_type,
                                      EntityHandle &hon) const
{
  hon = 0;

  EntityType parent_type = TYPE_FROM_HANDLE(parent_handle);

    // get the parent's connectivity
  const EntityHandle *parent_conn;
  int num_parent_vertices;
  ErrorCode result = get_connectivity(parent_handle, parent_conn,
                                         num_parent_vertices, false);
  if (result != MB_SUCCESS) return result;

    // find whether this entity has ho nodes
  int mid_nodes[4];
  CN::HasMidNodes(parent_type, num_parent_vertices, mid_nodes);

    // check whether this entity has mid nodes on this dimension subfacet;
    // use dimension-1 because vertices don't have mid nodes
  if (!mid_nodes[CN::Dimension(subfacet_type)]) return MB_SUCCESS;

    // ok, we have mid nodes; now must compute expected index in connectivity array;
    // ho nodes stored for edges, faces then entity

    // offset starts with # corner vertices
  int offset = CN::VerticesPerEntity(parent_type);
  int i;

  for (i = 0; i < CN::Dimension(subfacet_type)-1; i++)
      // for each dimension lower than that of the subfacet we're looking for,
      // if this entity has midnodes in that dimension, increment offset by #
      // of subfacets of that dimension; use dimension-1 in loop because
      // canon numbering table only has 2 positions, for edges and faces;
    if (mid_nodes[i+1]) offset += CN::mConnectivityMap[parent_type][i].num_sub_elements;

    // now add the index of this subfacet; only need to if it's not the highest dimension
  if (subfacet_type != parent_type) {

      // find indices into parent_conn for each entry in child_conn
    unsigned subfacet_size = CN::VerticesPerEntity(subfacet_type);
    int subfacet_indices[10];
    assert(subfacet_size <= sizeof(subfacet_indices)/sizeof(subfacet_indices[0]));
    for (unsigned j = 0; j < subfacet_size; ++j) {
      subfacet_indices[j] = std::find( parent_conn,
        parent_conn + num_parent_vertices, subfacet_conn[j] ) - parent_conn;
      if (subfacet_indices[j] >= num_parent_vertices) {
        return MB_FAILURE;
      }
    }

    int dum, side_no, temp_offset;
    int temp_result =
      CN::SideNumber(  parent_type, subfacet_indices,
                         subfacet_size, subfacet_type,
                         side_no, dum, temp_offset);
    if(temp_result != 0) return MB_FAILURE;

    offset += side_no;
  }

    // offset shouldn't be off the end of the connectivity vector
  if (offset >= num_parent_vertices) return MB_INDEX_OUT_OF_RANGE;

  hon = parent_conn[offset];

  return MB_SUCCESS;
}

  //! given an entity and a target dimension & side number, get that entity
ErrorCode Core::side_element(const EntityHandle source_entity,
                                   const int dim,
                                   const int sd_number,
                                   EntityHandle &target_entity) const
{
    // get a handle on the connectivity
  const EntityHandle *verts;
  int num_verts;
  ErrorCode result = get_connectivity(source_entity, verts, num_verts);
  if (MB_SUCCESS != result) return result;

    // special case for vertices
  if (dim == 0) {
    if (sd_number < num_verts) {
      target_entity = verts[sd_number];
      return MB_SUCCESS;
    }

    else return MB_INDEX_OUT_OF_RANGE;
  }

    // get the vertices comprising the target entity
  Range side_verts, target_ents;
  const EntityType source_type = TYPE_FROM_HANDLE(source_entity);
    // first get the indices
  std::vector<int> vertex_indices;

  int temp_result =
    CN::AdjacentSubEntities(source_type, &sd_number, 1, dim, 0, vertex_indices);
  if (0 != temp_result) return MB_FAILURE;
    // now get the actual vertices
  for (unsigned int i = 0; i < vertex_indices.size(); i++)
    side_verts.insert(verts[vertex_indices[i]]);

    // now look for an entity of the correct type
    // use const_cast here 'cuz we're in a const function and we're passing 'false' for
    // create_if_missing, so we know we won't change anything
  result = (const_cast<Core*>(this))->get_adjacencies(side_verts, dim, false, target_ents);
  if (MB_SUCCESS != result && MB_MULTIPLE_ENTITIES_FOUND != result) return result;

  if (!target_ents.empty() &&
      TYPE_FROM_HANDLE(*(target_ents.begin())) != MBVERTEX &&
      TYPE_FROM_HANDLE(*(target_ents.begin())) !=
      CN::mConnectivityMap[source_type][dim-1].target_type[sd_number])
    return MB_ENTITY_NOT_FOUND;

  if (!target_ents.empty()) target_entity = *(target_ents.begin());

  return result;
}

//-------------------------Set Functions---------------------//

ErrorCode Core::create_meshset(const unsigned int options,
                                   EntityHandle &ms_handle,
                                   int )
{
  return sequence_manager()->create_mesh_set( options, ms_handle );
}

ErrorCode Core::get_meshset_options( const EntityHandle ms_handle,
                                          unsigned int& options) const
{
  if (!ms_handle) { // root set
    options = MESHSET_SET|MESHSET_TRACK_OWNER;
    return MB_SUCCESS;
  }

  const MeshSet* set = get_mesh_set( sequence_manager(), ms_handle );
  if (!set)
    return MB_ENTITY_NOT_FOUND;

  options = set->flags();
  return MB_SUCCESS;
}

ErrorCode Core::set_meshset_options( const EntityHandle ms_handle,
                                         const unsigned int options)
{
  MeshSet* set = get_mesh_set( sequence_manager(), ms_handle );
  if (!set)
    return MB_ENTITY_NOT_FOUND;

  return set->set_flags(options, ms_handle, a_entity_factory());
}


ErrorCode Core::clear_meshset( const EntityHandle *ms_handles,
                                    const int num_meshsets)
{
  ErrorCode result = MB_SUCCESS;
  for (int i = 0; i < num_meshsets; ++i) {
    MeshSet* set = get_mesh_set( sequence_manager(), ms_handles[i]);
    if (set)
      set->clear(ms_handles[i], a_entity_factory());
    else
      result = MB_ENTITY_NOT_FOUND;
  }

  return result;
}

ErrorCode Core::clear_meshset(const Range &ms_handles)
{
  ErrorCode result = MB_SUCCESS;
  for (Range::iterator i = ms_handles.begin(); i != ms_handles.end(); ++i) {
    MeshSet* set = get_mesh_set( sequence_manager(), *i);
    if (set)
      set->clear(*i, a_entity_factory());
    else
      result = MB_ENTITY_NOT_FOUND;
  }

  return result;
}

ErrorCode Core::subtract_meshset(EntityHandle meshset1, const EntityHandle meshset2)
{
  MeshSet *set1 = get_mesh_set( sequence_manager(), meshset1 );
  MeshSet *set2 = get_mesh_set( sequence_manager(), meshset2 );
  if (!set1 || !set2)
    return MB_ENTITY_NOT_FOUND;

  return set1->subtract( set2, meshset1, a_entity_factory() );
}


ErrorCode Core::intersect_meshset(EntityHandle meshset1, const EntityHandle meshset2)
{
  MeshSet *set1 = get_mesh_set( sequence_manager(), meshset1 );
  MeshSet *set2 = get_mesh_set( sequence_manager(), meshset2 );
  if (!set1 || !set2)
    return MB_ENTITY_NOT_FOUND;

  return set1->intersect( set2, meshset1, a_entity_factory() );
}

ErrorCode Core::unite_meshset(EntityHandle meshset1, const EntityHandle meshset2)
{
  MeshSet *set1 = get_mesh_set( sequence_manager(), meshset1 );
  MeshSet *set2 = get_mesh_set( sequence_manager(), meshset2 );
  if (!set1 || !set2)
    return MB_ENTITY_NOT_FOUND;

  return set1->unite( set2, meshset1, a_entity_factory() );
}

ErrorCode Core::add_entities(EntityHandle meshset,
                                   const Range &entities)
{
  MeshSet* set = get_mesh_set( sequence_manager(), meshset );
  if (set)
    return set->add_entities( entities, meshset, a_entity_factory() );
  else
    return MB_ENTITY_NOT_FOUND;
}

ErrorCode Core::add_entities(EntityHandle meshset,
                                   const EntityHandle *entities,
                                   const int num_entities)
{
  MeshSet* set = get_mesh_set( sequence_manager(), meshset );
  if (set)
    return set->add_entities( entities, num_entities, meshset, a_entity_factory() );
  else
    return MB_ENTITY_NOT_FOUND;
}


//! remove a range of entities from a meshset
ErrorCode Core::remove_entities(EntityHandle meshset,
                                      const Range &entities)
{
  MeshSet* set = get_mesh_set( sequence_manager(), meshset );
  if (set)
    return set->remove_entities( entities, meshset, a_entity_factory() );
  else
    return MB_ENTITY_NOT_FOUND;
}

//! remove a vector of entities from a meshset
ErrorCode Core::remove_entities( EntityHandle meshset,
                                       const EntityHandle *entities,
                                       const int num_entities)
{
  MeshSet* set = get_mesh_set( sequence_manager(), meshset );
  if (set)
    return set->remove_entities( entities, num_entities, meshset, a_entity_factory() );
  else
    return MB_ENTITY_NOT_FOUND;
}

    //! return true if all entities are contained in set
bool Core::contains_entities(EntityHandle meshset,
                               const EntityHandle *entities,
                               int num_entities,
                               const int operation_type)
{
  if (!meshset) // root
    return true;
  else if (MeshSet* set = get_mesh_set( sequence_manager(), meshset ))
    return set->contains_entities(entities, num_entities, operation_type);
  else
    return false;
}

// replace entities in a meshset
ErrorCode Core::replace_entities(EntityHandle meshset,
                                     const EntityHandle *old_entities,
                                     const EntityHandle *new_entities,
                                     int num_entities)
{
  MeshSet* set = get_mesh_set( sequence_manager(), meshset );
  if (set)
    return set->replace_entities( meshset, old_entities, new_entities,
                                  num_entities, a_entity_factory());
  else
    return MB_ENTITY_NOT_FOUND;
}

ErrorCode Core::get_parent_meshsets(const EntityHandle meshset,
                                          std::vector<EntityHandle> &parents,
                                          const int num_hops) const
{
  if (0 == meshset) return MB_ENTITY_NOT_FOUND;

  const EntitySequence *seq;
  ErrorCode rval = sequence_manager()->find( meshset, seq );
  if (MB_SUCCESS != rval)
    return MB_ENTITY_NOT_FOUND;
  const MeshSetSequence* mseq = reinterpret_cast<const MeshSetSequence*>(seq);

  return mseq->get_parents( sequence_manager(), meshset, parents, num_hops );
}

ErrorCode Core::get_parent_meshsets(const EntityHandle meshset,
                                        Range &parents,
                                          const int num_hops) const
{
  if (0 == meshset) return MB_ENTITY_NOT_FOUND;

  std::vector<EntityHandle> parent_vec;
  ErrorCode result = get_parent_meshsets(meshset, parent_vec, num_hops);
  if (MB_SUCCESS != result) return result;
  std::sort( parent_vec.begin(), parent_vec.end() );
  std::copy(parent_vec.rbegin(), parent_vec.rend(), range_inserter(parents));
  return MB_SUCCESS;
}

ErrorCode Core::get_child_meshsets(const EntityHandle meshset,
                                         std::vector<EntityHandle> &children,
                                         const int num_hops) const
{
  if (0 == meshset) return MB_ENTITY_NOT_FOUND;

  const EntitySequence *seq;
  ErrorCode rval = sequence_manager()->find( meshset, seq );
  if (MB_SUCCESS != rval)
    return MB_ENTITY_NOT_FOUND;
  const MeshSetSequence* mseq = reinterpret_cast<const MeshSetSequence*>(seq);

  return mseq->get_children( sequence_manager(), meshset, children, num_hops );
}

ErrorCode Core::get_child_meshsets(const EntityHandle meshset,
                                        Range &children,
                                          const int num_hops) const
{
  if (0 == meshset) return MB_ENTITY_NOT_FOUND;

  std::vector<EntityHandle> child_vec;
  ErrorCode result = get_child_meshsets(meshset, child_vec, num_hops);
  if (MB_SUCCESS != result) return result;
  std::sort( child_vec.begin(), child_vec.end() );
  std::copy(child_vec.rbegin(), child_vec.rend(), range_inserter(children));
  return MB_SUCCESS;
}

ErrorCode Core::get_contained_meshsets( const EntityHandle meshset,
                                            std::vector<EntityHandle> &children,
                                            const int num_hops) const
{
  if (0 == meshset) {
    return get_entities_by_type( meshset, MBENTITYSET, children );
  }

  const EntitySequence *seq;
  ErrorCode rval = sequence_manager()->find( meshset, seq );
  if (MB_SUCCESS != rval)
    return MB_ENTITY_NOT_FOUND;
  const MeshSetSequence* mseq = reinterpret_cast<const MeshSetSequence*>(seq);

  return mseq->get_contained_sets( sequence_manager(), meshset, children, num_hops );
}

ErrorCode Core::get_contained_meshsets( const EntityHandle meshset,
                                            Range &children,
                                            const int num_hops) const
{
  if (0 == meshset) {
    return get_entities_by_type( meshset, MBENTITYSET, children );
  }

  std::vector<EntityHandle> child_vec;
  ErrorCode result = get_contained_meshsets(meshset, child_vec, num_hops);
  if (MB_SUCCESS != result) return result;
  std::sort( child_vec.begin(), child_vec.end() );
  std::copy(child_vec.rbegin(), child_vec.rend(), range_inserter(children));
  return MB_SUCCESS;
}

ErrorCode Core::num_parent_meshsets(const EntityHandle meshset, int* number,
                                        const int num_hops) const
{
  if (0 == meshset) return MB_ENTITY_NOT_FOUND;

  const EntitySequence *seq;
  ErrorCode rval = sequence_manager()->find( meshset, seq );
  if (MB_SUCCESS != rval)
    return MB_ENTITY_NOT_FOUND;
  const MeshSetSequence* mseq = reinterpret_cast<const MeshSetSequence*>(seq);

  return mseq->num_parents( sequence_manager(), meshset, *number, num_hops );
}

ErrorCode Core::num_child_meshsets(const EntityHandle meshset, int* number,
                                       const int num_hops) const
{
  if (0 == meshset) return MB_ENTITY_NOT_FOUND;

  const EntitySequence *seq;
  ErrorCode rval = sequence_manager()->find( meshset, seq );
  if (MB_SUCCESS != rval)
    return MB_ENTITY_NOT_FOUND;
  const MeshSetSequence* mseq = reinterpret_cast<const MeshSetSequence*>(seq);

  return mseq->num_children( sequence_manager(), meshset, *number, num_hops );
}

ErrorCode Core::num_contained_meshsets(const EntityHandle meshset, int* number,
                                       const int num_hops) const
{
  if (0 == meshset) {
    return get_number_entities_by_type( 0, MBENTITYSET, *number );
  }

  const EntitySequence *seq;
  ErrorCode rval = sequence_manager()->find( meshset, seq );
  if (MB_SUCCESS != rval)
    return MB_ENTITY_NOT_FOUND;
  const MeshSetSequence* mseq = reinterpret_cast<const MeshSetSequence*>(seq);

  return mseq->num_contained_sets( sequence_manager(), meshset, *number, num_hops );
}


ErrorCode Core::add_parent_meshset( EntityHandle meshset,
                                        const EntityHandle parent_meshset)
{
  MeshSet* set_ptr = get_mesh_set( sequence_manager(), meshset );
  MeshSet* parent_ptr = get_mesh_set( sequence_manager(), parent_meshset );
  if (!set_ptr || !parent_ptr)
    return MB_ENTITY_NOT_FOUND;

  set_ptr->add_parent( parent_meshset );
  return MB_SUCCESS;
}

ErrorCode Core::add_parent_meshsets( EntityHandle meshset,
                                         const EntityHandle* parents,
                                         int count )
{
  MeshSet* set_ptr = get_mesh_set( sequence_manager(), meshset );
  if (!set_ptr)
    return MB_ENTITY_NOT_FOUND;

  for (int i = 0; i < count; ++i)
    if (!get_mesh_set( sequence_manager(), parents[i] ))
      return MB_ENTITY_NOT_FOUND;

  for (int i = 0; i < count; ++i)
    set_ptr->add_parent( parents[i] );
  return MB_SUCCESS;
}

ErrorCode Core::add_child_meshset(EntityHandle meshset,
                                        const EntityHandle child_meshset)
{
  MeshSet* set_ptr = get_mesh_set( sequence_manager(), meshset );
  MeshSet* child_ptr = get_mesh_set( sequence_manager(), child_meshset );
  if (!set_ptr || !child_ptr)
    return MB_ENTITY_NOT_FOUND;

  set_ptr->add_child( child_meshset );
  return MB_SUCCESS;
}

ErrorCode Core::add_child_meshsets( EntityHandle meshset,
                                        const EntityHandle* children,
                                        int count )
{
  MeshSet* set_ptr = get_mesh_set( sequence_manager(), meshset );
  if (!set_ptr)
    return MB_ENTITY_NOT_FOUND;

  for (int i = 0; i < count; ++i)
    if (!get_mesh_set( sequence_manager(), children[i] ))
      return MB_ENTITY_NOT_FOUND;

  for (int i = 0; i < count; ++i)
    set_ptr->add_child( children[i] );
  return MB_SUCCESS;
}


ErrorCode Core::add_parent_child(EntityHandle parent,
                                       EntityHandle child)
{
  MeshSet* parent_ptr = get_mesh_set( sequence_manager(), parent );
  MeshSet* child_ptr = get_mesh_set( sequence_manager(), child );
  if (!parent_ptr || !child_ptr)
    return MB_ENTITY_NOT_FOUND;

  parent_ptr->add_child( child );
  child_ptr->add_parent( parent );
  return MB_SUCCESS;
}

ErrorCode Core::remove_parent_child(EntityHandle parent,
                                          EntityHandle child)
{
  MeshSet* parent_ptr = get_mesh_set( sequence_manager(), parent );
  MeshSet* child_ptr = get_mesh_set( sequence_manager(), child );
  if (!parent_ptr || !child_ptr)
    return MB_ENTITY_NOT_FOUND;

  parent_ptr->remove_child( child );
  child_ptr->remove_parent( parent );
  return MB_SUCCESS;
}


ErrorCode Core::remove_parent_meshset(EntityHandle meshset,
                                            const EntityHandle parent_meshset)
{
  MeshSet* set_ptr = get_mesh_set( sequence_manager(), meshset );
  if (!set_ptr)
    return MB_ENTITY_NOT_FOUND;
  set_ptr->remove_parent( parent_meshset );
  return MB_SUCCESS;
}

ErrorCode Core::remove_child_meshset(EntityHandle meshset,
                                           const EntityHandle child_meshset)
{
  MeshSet* set_ptr = get_mesh_set( sequence_manager(), meshset );
  if (!set_ptr)
    return MB_ENTITY_NOT_FOUND;
  set_ptr->remove_child( child_meshset );
  return MB_SUCCESS;
}

ErrorCode Core::get_last_error(std::string& info) const
{
  return mError->get_last_error(info);
}

std::string Core::get_error_string(const ErrorCode code) const
{
  return (unsigned)code <= (unsigned)MB_FAILURE ? ErrorCodeStr[code] : "INVALID ERROR CODE";
}

void Core::print(const EntityHandle ms_handle, const char *prefix,
                   bool first_call) const
{
    // get the entities
  Range entities;

  if (0 != ms_handle) {
    get_entities_by_handle( ms_handle, entities );
    std::cout << prefix << "MBENTITYSET " << ID_FROM_HANDLE(ms_handle)
              << std::endl;
  }
  else {
    get_entities_by_dimension(0, 3, entities);
    if (entities.empty()) get_entities_by_dimension(0, 2, entities);
    if (entities.empty()) get_entities_by_dimension(0, 1, entities);
    get_entities_by_dimension(0, 0, entities);
    get_entities_by_type(0, MBENTITYSET, entities);
    std::cout << prefix << "--: " << std::endl;
  }

  std::string indent_prefix = prefix;
  indent_prefix += "  ";
  entities.print(indent_prefix.c_str());

  if (!first_call || !ms_handle) return;

    // print parent/children
  Range temp;
  this->get_parent_meshsets(ms_handle, temp);
  std::cout << "  Parent sets: ";
  if (temp.empty()) std::cout << "(none)" << std::endl;
  else {
    for (Range::iterator rit = temp.begin(); rit != temp.end(); rit++) {
      if (rit != temp.begin()) std::cout << ", ";
      std::cout << ID_FROM_HANDLE(*rit);
    }
    std::cout << std::endl;
  }

  temp.clear();
  this->get_child_meshsets(ms_handle, temp);
  std::cout << "  Child sets: ";
  if (temp.empty()) std::cout << "(none)" << std::endl;
  else {
    for (Range::iterator rit = temp.begin(); rit != temp.end(); rit++) {
      if (rit != temp.begin()) std::cout << ", ";
      std::cout << ID_FROM_HANDLE(*rit);
    }
    std::cout << std::endl;
  }

    // print all sparse tags
  print_entity_tags(indent_prefix, ms_handle, MB_TAG_SPARSE);
}

<<<<<<< HEAD
ErrorCode Core::print_entity_tags(std::string indent_prefix, const EntityHandle handle, TagType tp) const
=======
ErrorCode Core::print_entity_tags(std::string indent_prefix, const EntityHandle handle, TagType tp) const 
>>>>>>> db11f24c
{
  std::vector<Tag> set_tags;
  ErrorCode result = this->tag_get_tags_on_entity(handle, set_tags);
  std::cout << indent_prefix << (tp == MB_TAG_SPARSE ? "Sparse tags:" : "Dense tags:") << std::endl;
  indent_prefix += "  ";

  for (std::vector<Tag>::iterator vit = set_tags.begin();
       vit != set_tags.end(); vit++) {
    TagType this_type;
    result = this->tag_get_type(*vit, this_type);
    if (MB_SUCCESS != result || tp != this_type) continue;
    DataType this_data_type;
    result = this->tag_get_data_type(*vit, this_data_type);
    int this_size;
    result = this->tag_get_length(*vit, this_size);
    if (MB_SUCCESS != result) continue;
      // use double since this is largest single-valued tag
    std::vector<double> dbl_vals(this_size);
    std::vector<int> int_vals(this_size);
    std::vector<EntityHandle> hdl_vals(this_size);
    std::string tag_name;
    result = this->tag_get_name(*vit, tag_name);
    if (MB_SUCCESS != result) continue;
    switch (this_data_type) {
      case MB_TYPE_INTEGER:
        result = this->tag_get_data(*vit, &handle, 1, &int_vals[0]);
        if (MB_SUCCESS != result) continue;
        std::cout << indent_prefix << tag_name << " = ";
        if (this_size < 10)
          for (int i = 0; i < this_size; i++) std::cout << int_vals[i] << " ";
        else std::cout << int_vals[0] << "... (mult values)";
        std::cout << std::endl;
        break;
      case MB_TYPE_DOUBLE:
        result = this->tag_get_data(*vit, &handle, 1, &dbl_vals[0]);
        if (MB_SUCCESS != result) continue;
        std::cout << indent_prefix << tag_name << " = ";
        if (this_size < 10)
          for (int i = 0; i < this_size; i++) std::cout << dbl_vals[i] << " ";
        else std::cout << dbl_vals[0] << "... (mult values)";
        std::cout << std::endl;
        break;
      case MB_TYPE_HANDLE:
        result = this->tag_get_data(*vit, &handle, 1, &hdl_vals[0]);
        if (MB_SUCCESS != result) continue;
        std::cout << indent_prefix << tag_name << " = ";
        if (this_size < 10)
          for (int i = 0; i < this_size; i++) std::cout << hdl_vals[i] << " ";
        else std::cout << hdl_vals[0] << "... (mult values)";
        std::cout << std::endl;
        break;
      case MB_TYPE_OPAQUE:
        if (NAME_TAG_SIZE == this_size) {
          char dum_tag[NAME_TAG_SIZE];
          result = this->tag_get_data(*vit, &handle, 1, &dum_tag);
          if (MB_SUCCESS != result) continue;
            // insert NULL just in case there isn't one
          dum_tag[NAME_TAG_SIZE-1] = '\0';
          std::cout << indent_prefix << tag_name << " = " << dum_tag << std::endl;
        }
        break;
      case MB_TYPE_BIT:
        break;
    }
  }

  return MB_SUCCESS;
}

ErrorCode Core::check_adjacencies()
{
    // run through all entities, checking adjacencies and reverse-evaluating them
  Range all_ents;
  ErrorCode result = get_entities_by_handle(0, all_ents);
  if (MB_SUCCESS != result) return result;

  ErrorCode tmp_result;
  for (Range::iterator rit = all_ents.begin(); rit != all_ents.end(); rit++) {
    tmp_result = check_adjacencies(&(*rit), 1);
    if (MB_SUCCESS != tmp_result) result = tmp_result;
  }

  return result;
}

ErrorCode Core::check_adjacencies(const EntityHandle *ents, int num_ents)
{

  ErrorCode result = MB_SUCCESS, tmp_result;
  std::ostringstream oss;

  for (int i = 0; i < num_ents; i++) {
    EntityHandle this_ent = ents[i];
    std::ostringstream ent_str;
    ent_str << CN::EntityTypeName(TYPE_FROM_HANDLE(this_ent)) << " "
            << ID_FROM_HANDLE(this_ent) << ": ";
    int this_dim = dimension_from_handle(this_ent);

    if (!is_valid(this_ent)) {
      std::cerr << ent_str.str()
                << "Not a valid entity." << std::endl;
      result = MB_FAILURE;
    }

    else {
      if (TYPE_FROM_HANDLE(this_ent) == MBENTITYSET) continue;

        // get adjacencies for this entity
      Range adjs;
      for (int dim = 0; dim <= 3; dim++) {
        if (dim == this_dim) continue;
        tmp_result = get_adjacencies(&this_ent, 1, dim, false, adjs, Interface::UNION);
        if (MB_SUCCESS != tmp_result) {
          oss << ent_str.str()
              << "Failed to get adjacencies for dimension " << dim << "." << std::endl;
          result = tmp_result;
        }
      }
      if (!oss.str().empty()) {
        std::cerr << oss.str();
        oss.str("");
      }

        // now check and reverse-evaluate them
      for (Range::iterator rit = adjs.begin(); rit != adjs.end(); rit++) {
        EntitySequence* seq = 0;
        tmp_result = sequence_manager()->find(*rit, seq);
        if(seq == 0 || tmp_result != MB_SUCCESS) {
          oss << ent_str.str() <<
            "Adjacent entity " << CN::EntityTypeName(TYPE_FROM_HANDLE(*rit)) << " "
              << ID_FROM_HANDLE(*rit) << " is invalid." << std::endl;
          result = tmp_result;
        }
        else {
          Range rev_adjs;
          tmp_result = get_adjacencies(&(*rit), 1, this_dim, false, rev_adjs);
          if (MB_SUCCESS != tmp_result) {
            oss << ent_str.str()
                << "Failed to get reverse adjacency from "
                << CN::EntityTypeName(TYPE_FROM_HANDLE(*rit)) << " "
                << ID_FROM_HANDLE(*rit);
            if (MB_MULTIPLE_ENTITIES_FOUND == tmp_result)
              oss << " (MULTIPLE)" << std::endl;
            else oss << " (" << tmp_result << ")" << std::endl;
            result = tmp_result;
          }
          else if (rev_adjs.find(this_ent) == rev_adjs.end()) {
            oss << ent_str.str()
                << "Failed to find adjacency to this entity from "
                << CN::EntityTypeName(TYPE_FROM_HANDLE(*rit)) << " "
                << ID_FROM_HANDLE(*rit) << "." << std::endl;
            result = tmp_result;
          }
        }
        if (!oss.str().empty()) {
          std::cerr << oss.str();
          oss.str("");
        }
      }
    }
  }

  return result;
}

bool Core::is_valid(const EntityHandle this_ent) const
{
  const EntitySequence* seq = 0;
  ErrorCode result = sequence_manager()->find(this_ent, seq);
  return seq != 0 && result == MB_SUCCESS;
}

ErrorCode Core::create_set_iterator(EntityHandle meshset,
                                    EntityType ent_type,
                                    int ent_dim,
                                    int chunk_size,
                                    bool check_valid,
                                    SetIterator *&set_iter)
{
    // check the type of set
  unsigned int options;
  ErrorCode rval = MB_SUCCESS;
  if (meshset) {
    rval = get_meshset_options(meshset, options);
    if (MB_SUCCESS != rval) return rval;
  }

  if (!meshset || options & MESHSET_SET)
    set_iter = new RangeSetIterator(this, meshset, chunk_size, ent_type, ent_dim, check_valid);
  else
    set_iter = new VectorSetIterator(this, meshset, chunk_size, ent_type, ent_dim, check_valid);

  setIterators.push_back(set_iter);
  return MB_SUCCESS;
}

    /** \brief Remove the set iterator from the instance's list
     * This function is called from the SetIterator destructor, and should not be called directly
     * from anywhere else.
     * \param set_iter Set iterator being removed
     */
ErrorCode Core::remove_set_iterator(SetIterator *set_iter)
{
  std::vector<SetIterator*>::iterator vit = std::find(setIterators.begin(), setIterators.end(), set_iter);
  if (vit == setIterators.end()) {
    mError->set_last_error("Didn't find that iterator.");
    return MB_FAILURE;
  }

  setIterators.erase(vit);

  return MB_SUCCESS;
}

  /** \brief Get all set iterators associated with the set passed in
   * \param meshset Meshset for which iterators are requested
   * \param set_iters Set iterators for the set
   */
ErrorCode Core::get_set_iterators(EntityHandle meshset,
                                  std::vector<SetIterator *> &set_iters)
{
  for (std::vector<SetIterator*>::const_iterator vit = setIterators.begin(); vit != setIterators.end(); vit++)
    if ((*vit)->ent_set() == meshset) set_iters.push_back(*vit);
  return MB_SUCCESS;
}

void Core::estimated_memory_use_internal( const Range* ents,
                                  unsigned long* total_storage,
                                  unsigned long* total_amortized_storage,
                                  unsigned long* entity_storage,
                                  unsigned long* amortized_entity_storage,
                                  unsigned long* adjacency_storage,
                                  unsigned long* amortized_adjacency_storage,
                                  const Tag* tag_array,
                                  unsigned num_tags,
                                  unsigned long* tag_storage,
                                  unsigned long* amortized_tag_storage )
{
    // Figure out which values we need to calulate
  unsigned long i_entity_storage,    ia_entity_storage,
                i_adjacency_storage, ia_adjacency_storage,
                i_tag_storage,       ia_tag_storage;
  unsigned long *total_tag_storage = 0,
                *amortized_total_tag_storage =0;
  if (!tag_array) {
    total_tag_storage = tag_storage;
    amortized_total_tag_storage = amortized_tag_storage;
  }
  if (total_storage || total_amortized_storage) {
    if (!entity_storage)
      entity_storage = &i_entity_storage;
    if (!amortized_entity_storage)
      amortized_entity_storage = &ia_entity_storage;
    if (!adjacency_storage)
      adjacency_storage = &i_adjacency_storage;
    if (!amortized_adjacency_storage)
      amortized_adjacency_storage = &ia_adjacency_storage;
  }
  else {
    if (entity_storage || amortized_entity_storage) {
      if (!amortized_entity_storage)
        amortized_entity_storage = &ia_entity_storage;
      else if (!entity_storage)
        entity_storage = &i_entity_storage;
    }
    if (adjacency_storage || amortized_adjacency_storage) {
      if (!amortized_adjacency_storage)
        amortized_adjacency_storage = &ia_adjacency_storage;
      else if (!adjacency_storage)
        adjacency_storage = &i_adjacency_storage;
    }
  }
  if (!total_tag_storage && total_storage)
    total_tag_storage = &i_tag_storage;
  if (!amortized_total_tag_storage && total_amortized_storage)
    amortized_total_tag_storage = &ia_tag_storage;

    // get entity storage
  if (amortized_entity_storage) {
    if (ents)
      sequenceManager->get_memory_use( *ents, *entity_storage, *amortized_entity_storage );
    else
      sequenceManager->get_memory_use( *entity_storage, *amortized_entity_storage );
  }

    // get adjacency storage
  if (amortized_adjacency_storage) {
    if (ents)
      aEntityFactory->get_memory_use( *ents, *adjacency_storage, *amortized_adjacency_storage );
    else
      aEntityFactory->get_memory_use( *adjacency_storage, *amortized_adjacency_storage );
  }

    // get storage for requested list of tags
  if (tag_array) {
    for (unsigned i = 0; i < num_tags; ++i) {
      if (!valid_tag_handle(tag_array[i]))
        continue;

      unsigned long total = 0, per_ent = 0;
      tag_array[i]->get_memory_use( sequenceManager, total, per_ent );

      if (ents) {
        size_t count = 0, count2 = 0;
        tag_array[i]->num_tagged_entities( sequenceManager, count, MBMAXTYPE, ents );
        if (tag_storage)
          tag_storage[i] = count * per_ent;
        if (amortized_tag_storage) {
          tag_array[i]->num_tagged_entities( sequenceManager, count2 );
          if (count2)
            amortized_tag_storage[i] = (unsigned long)((double)total * count / count2);
        }
      }
      else {
        size_t count = 0;
        if (tag_storage) {
          tag_array[i]->num_tagged_entities( sequenceManager, count );
          tag_storage[i] = count * per_ent;
        }
        if (amortized_tag_storage)
          amortized_tag_storage[i] = total;
      }
    }
  }

    // get storage for all tags
  if (total_tag_storage || amortized_total_tag_storage) {
    if (amortized_total_tag_storage)
      *amortized_total_tag_storage = 0;
    if (total_tag_storage)
      *total_tag_storage =0;

    std::vector<Tag> tags;
    tag_get_tags( tags );
    for (std::list<TagInfo*>::const_iterator i = tagList.begin(); i != tagList.end(); ++i) {
      unsigned long total = 0, per_ent = 0;
      (*i)->get_memory_use( sequenceManager, total, per_ent );

      if (ents) {
        size_t count = 0, count2 = 0;
        (*i)->num_tagged_entities( sequenceManager, count, MBMAXTYPE, ents );
        if (total_tag_storage)
          *total_tag_storage += count * per_ent;
        if (amortized_total_tag_storage) {
          (*i)->num_tagged_entities( sequenceManager, count2 );
          if (count2)
            *amortized_total_tag_storage += (unsigned long)((double)total * count / count2);
        }
      }
      else {
        size_t count = 0;
        if (total_tag_storage) {
          (*i)->num_tagged_entities( sequenceManager, count );
          *total_tag_storage += count * per_ent;
        }
        if (amortized_total_tag_storage)
          *amortized_total_tag_storage += total;
      }
    }
  }

    // calculate totals
  if (total_storage)
    *total_storage = *entity_storage + *adjacency_storage + *total_tag_storage;

  if (total_amortized_storage)
    *total_amortized_storage = *amortized_entity_storage
                             + *amortized_adjacency_storage
                             + *amortized_total_tag_storage;
}


void  Core::estimated_memory_use( const EntityHandle* ent_array,
                                    unsigned long num_ents,
                                    unsigned long* total_storage,
                                    unsigned long* total_amortized_storage,
                                    unsigned long* entity_storage,
                                    unsigned long* amortized_entity_storage,
                                    unsigned long* adjacency_storage,
                                    unsigned long* amortized_adjacency_storage,
                                    const Tag* tag_array,
                                    unsigned num_tags,
                                    unsigned long* tag_storage,
                                    unsigned long* amortized_tag_storage )
{
  Range range;

    // If non-empty entity list, call range version of function
  if (ent_array) {
    if (num_ents > 20) {
      std::vector<EntityHandle> list(num_ents);
      std::copy(ent_array, ent_array+num_ents, list.begin());
      std::sort( list.begin(), list.end() );
      Range::iterator j = range.begin();
      for (std::vector<EntityHandle>::reverse_iterator i = list.rbegin(); i != list.rend(); ++i)
        j = range.insert( j, *i, *i );
    }
    else {
      std::copy( ent_array, ent_array + num_ents, range_inserter(range) );
    }
  }

  estimated_memory_use_internal( ent_array ? &range : 0,
                         total_storage,     total_amortized_storage,
                         entity_storage,    amortized_entity_storage,
                         adjacency_storage, amortized_adjacency_storage,
                         tag_array,         num_tags,
                         tag_storage,       amortized_tag_storage );
}

void Core::estimated_memory_use( const Range& ents,
                                   unsigned long* total_storage,
                                   unsigned long* total_amortized_storage,
                                   unsigned long* entity_storage,
                                   unsigned long* amortized_entity_storage,
                                   unsigned long* adjacency_storage,
                                   unsigned long* amortized_adjacency_storage,
                                   const Tag* tag_array,
                                   unsigned num_tags,
                                   unsigned long* tag_storage,
                                   unsigned long* amortized_tag_storage )
{
  estimated_memory_use_internal( &ents,
                         total_storage,     total_amortized_storage,
                         entity_storage,    amortized_entity_storage,
                         adjacency_storage, amortized_adjacency_storage,
                         tag_array,         num_tags,
                         tag_storage,       amortized_tag_storage );
}

void Core::print_database() const
{
  ErrorCode rval;
  TypeSequenceManager::const_iterator i;
  const TypeSequenceManager& verts = sequence_manager()->entity_map(MBVERTEX);
  if (!verts.empty())
    printf("  Vertex ID  X        Y        Z        Adjacencies   \n"
           "  ---------- -------- -------- -------- -----------...\n");
  const EntityHandle* adj;
  int nadj;
  for (i = verts.begin(); i != verts.end(); ++i) {
    const VertexSequence* seq = static_cast<const VertexSequence* >(*i);
    printf("(Sequence [%d,%d] in SequenceData [%d,%d])\n",
      (int)ID_FROM_HANDLE(seq->start_handle()),
      (int)ID_FROM_HANDLE(seq->end_handle()),
      (int)ID_FROM_HANDLE(seq->data()->start_handle()),
      (int)ID_FROM_HANDLE(seq->data()->end_handle()));

    double c[3];
    for (EntityHandle h = seq->start_handle(); h <= seq->end_handle(); ++h) {
      rval = seq->get_coordinates( h, c );
      if (MB_SUCCESS == rval)
        printf("  %10d %8g %8g %8g", (int)ID_FROM_HANDLE(h), c[0], c[1], c[2] );
      else
        printf("  %10d <       ERROR %4d       >", (int)ID_FROM_HANDLE(h), (int)rval );

      rval = a_entity_factory()->get_adjacencies( h, adj, nadj );
      if (MB_SUCCESS != rval) {
        printf(" <ERROR %d>\n", (int)rval );
        continue;
      }
      EntityType pt = MBMAXTYPE;
      for (int j = 0; j < nadj; ++j) {
        if (TYPE_FROM_HANDLE(adj[j]) != pt) {
          pt = TYPE_FROM_HANDLE(adj[j]);
          printf("  %s", pt >= MBMAXTYPE ? "INVALID TYPE" : CN::EntityTypeName(pt) );
        }
        printf(" %d", (int)ID_FROM_HANDLE(adj[j]));
      }
      printf("\n");
    }
  }

  for (EntityType t = MBEDGE; t < MBENTITYSET; ++t) {
    const TypeSequenceManager& elems = sequence_manager()->entity_map(t);
    if (elems.empty())
      continue;

    int clen = 0;
    for (i = elems.begin(); i != elems.end(); ++i) {
      int n = static_cast<const ElementSequence*>(*i)->nodes_per_element();
      if (n > clen)
        clen = n;
    }

    clen *= 5;
    if (clen < (int)strlen("Connectivity"))
      clen = strlen("Connectivity");
    std::vector<char> dashes( clen, '-' );
    dashes.push_back( '\0' );
    printf( "  %7s ID %-*s Adjacencies\n", CN::EntityTypeName(t), clen, "Connectivity" );
    printf( "  ---------- %s -----------...\n", &dashes[0] );

    std::vector<EntityHandle> storage;
    const EntityHandle* conn;
    int nconn;
    for (i = elems.begin(); i != elems.end(); ++i) {
      const ElementSequence* seq = static_cast<const ElementSequence*>(*i);
      printf("(Sequence [%d,%d] in SequenceData [%d,%d])\n",
        (int)ID_FROM_HANDLE(seq->start_handle()),
        (int)ID_FROM_HANDLE(seq->end_handle()),
        (int)ID_FROM_HANDLE(seq->data()->start_handle()),
        (int)ID_FROM_HANDLE(seq->data()->end_handle()));

      for (EntityHandle h = seq->start_handle(); h <= seq->end_handle(); ++h) {
        printf( "  %10d", (int)ID_FROM_HANDLE(h) );
        rval = get_connectivity( h, conn, nconn, false, &storage );
        if (MB_SUCCESS != rval)
          printf( "  <ERROR %2d>%*s", (int)rval, clen-10, "" );
        else {
          for (int j = 0; j < nconn; ++j)
            printf(" %4d", (int)ID_FROM_HANDLE(conn[j]));
          printf("%*s", clen - 5*nconn, "" );
        }

        rval = a_entity_factory()->get_adjacencies( h, adj, nadj );
        if (MB_SUCCESS != rval) {
          printf(" <ERROR %d>\n", (int)rval );
          continue;
        }
        EntityType pt = MBMAXTYPE;
        for (int j = 0; j < nadj; ++j) {
          if (TYPE_FROM_HANDLE(adj[j]) != pt) {
            pt = TYPE_FROM_HANDLE(adj[j]);
            printf("  %s", pt >= MBMAXTYPE ? "INVALID TYPE" : CN::EntityTypeName(pt) );
          }
          printf(" %d", (int)ID_FROM_HANDLE(adj[j]));
        }
        printf("\n");
      }
    }
  }
}

ErrorCode Core::create_scd_sequence(const HomCoord & coord_min,
					const HomCoord &  coord_max,
					EntityType  type,
					EntityID  start_id_hint,
					EntityHandle &  first_handle_out,
					EntitySequence *&  sequence_out )
{
  return sequence_manager()->create_scd_sequence(coord_min, coord_max, type,
						 start_id_hint,
						 first_handle_out,
						 sequence_out);
}

ErrorCode Core::add_vsequence(EntitySequence *    vert_seq,
				  EntitySequence *  elem_seq,
				  const HomCoord &  p1,
				  const HomCoord &  q1,
				  const HomCoord &  p2,
				  const HomCoord &  q2,
				  const HomCoord &  p3,
				  const HomCoord &  q3,
				  bool  bb_input,
				  const HomCoord *  bb_min,
				  const HomCoord *  bb_max )
{
  return sequence_manager()->add_vsequence(vert_seq, elem_seq,
					   p1, q1, p2, q2, p3, q3,
					   bb_input, bb_min, bb_max);

}

} // namespace moab<|MERGE_RESOLUTION|>--- conflicted
+++ resolved
@@ -2896,13 +2896,8 @@
   if (multiple != 0)
     std::cout << "   (MULTIPLE = " << multiple << ")" << std::endl;
 
-<<<<<<< HEAD
   result = print_entity_tags(std::string(), entity, MB_TAG_DENSE);
-  
-=======
-  result = print_entity_tags(std::string(), entity, MB_TAG_DENSE);  
-
->>>>>>> db11f24c
+
   std::cout << std::endl;
 
   return result;
@@ -3608,11 +3603,7 @@
   print_entity_tags(indent_prefix, ms_handle, MB_TAG_SPARSE);
 }
 
-<<<<<<< HEAD
 ErrorCode Core::print_entity_tags(std::string indent_prefix, const EntityHandle handle, TagType tp) const
-=======
-ErrorCode Core::print_entity_tags(std::string indent_prefix, const EntityHandle handle, TagType tp) const 
->>>>>>> db11f24c
 {
   std::vector<Tag> set_tags;
   ErrorCode result = this->tag_get_tags_on_entity(handle, set_tags);
