--- conflicted
+++ resolved
@@ -51,11 +51,6 @@
   DebugOutput& dbgOut = _readNC->dbgOut;
   bool& isParallel = _readNC->isParallel;
   int& partMethod = _readNC->partMethod;
-<<<<<<< HEAD
-  int (&locallyPeriodic)[3] = _readNC->locallyPeriodic;
-  int (&globallyPeriodic)[3] = _readNC->globallyPeriodic;
-=======
->>>>>>> 8b911b60
   ScdParData& parData = _readNC->parData;
 
   // Look for names of i/j dimensions
