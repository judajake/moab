--- conflicted
+++ resolved
@@ -3,10 +3,6 @@
 #include <assert.h>
 
 #include "ElemUtil.hpp"
-<<<<<<< HEAD
-#include "moab/FindPtFuncs.h"
-=======
->>>>>>> 96041dbd
 
 namespace moab {
 namespace ElemUtil {
